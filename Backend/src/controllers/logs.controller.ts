import { Request, Response, NextFunction } from 'express';
import { ParamsDictionary } from 'express-serve-static-core';
import { MediaBase, Anime, Manga, Reading } from '../models/media.model.js';
import { ILog, IEditedFields, ICreateLog, IMediaDocument } from '../types.js';
import Log from '../models/log.model.js';
import User from '../models/user.model.js';
import { ObjectId, PipelineStage, Types } from 'mongoose';
import { customError } from '../middlewares/errorMiddleware.js';
import updateStats from '../services/updateStats.js';
import {
  recalculateStreaksForUser,
  updateStreakWithLog,
} from '../services/streaks.js';
import { searchAnilist } from '../services/searchAnilist.js';
import { updateLevelAndXp } from '../services/updateStats.js';
import {
  XP_FACTOR_TIME,
  XP_FACTOR_CHARS,
  XP_FACTOR_EPISODES,
  XP_FACTOR_PAGES,
} from '../middlewares/calculateXp.js';

export async function getUntrackedLogs(
  _req: Request,
  res: Response,
  next: NextFunction
) {
  const { user } = res.locals;
  try {
    const untrackedLogs = await Log.find({
      user: user._id,
      type: { $in: ['anime', 'manga', 'reading', 'vn'] },
      mediaId: { $exists: false },
    });
    return res.status(200).json(untrackedLogs);
  } catch (error) {
    return next(error as customError);
  }
}

export async function getRecentLogs(
  req: Request,
  res: Response,
  next: NextFunction
) {
  const { user } = res.locals;
  const limit = req.query.limit ? parseInt(req.query.limit as string) : 3;

  try {
    const recentLogs = await Log.aggregate([
      {
        $match: {
          user: user._id,
        },
      },
      {
        $sort: {
          date: -1,
        },
      },
      {
        $limit: limit,
      },
      {
        $lookup: {
          from: 'users',
          localField: 'user',
          foreignField: '_id',
          as: 'user',
        },
      },
      {
        $unwind: {
          path: '$user',
          preserveNullAndEmptyArrays: true,
        },
      },
      {
        $lookup: {
          from: 'media',
          localField: 'mediaId',
          foreignField: 'contentId',
          as: 'media',
        },
      },
      {
        $unwind: {
          path: '$media',
          preserveNullAndEmptyArrays: true,
        },
      },
      {
        $project: {
          _id: 1,
          date: 1,
          description: 1,
          type: 1,
          time: 1,
          episodes: 1,
          mediaId: 1,
          media: 1,
          xp: 1,
        },
      },
    ]);

    return res.status(200).json(recentLogs);
  } catch (error) {
    return next(error as customError);
  }
}

export async function getDashboardHours(
  _req: Request,
  res: Response,
  next: NextFunction
) {
  const { user } = res.locals;
  try {
<<<<<<< HEAD
    // Use user's timezone for date calculations
    const userTimezone = user.settings?.timezone || 'UTC';
    const now = new Date();

    // Get current date in user's timezone
    const userDate = new Date(
      now.toLocaleString('en-US', { timeZone: userTimezone })
    );
    const offsetNow = now.getTime() - userDate.getTime();

    const currentMonthStartLocal = new Date(
      userDate.getFullYear(),
      userDate.getMonth(),
      1
    );
=======
    const now = new Date();

>>>>>>> 392dd9b1
    const currentMonthStart = new Date(
      currentMonthStartLocal.getTime() + offsetNow
    );

    const previousMonthStartLocal = new Date(
      userDate.getFullYear(),
      userDate.getMonth() - 1,
      1
    );
    const previousMonthStart = new Date(
      previousMonthStartLocal.getTime() + offsetNow
    );

    const lastDayOfPreviousMonth = new Date(
<<<<<<< HEAD
      userDate.getFullYear(),
      userDate.getMonth(),
      0
    ).getDate();

    const dayToUse = Math.min(userDate.getDate(), lastDayOfPreviousMonth);

    const previousMonthActualDateLocal = new Date(
      userDate.getFullYear(),
      userDate.getMonth() - 1,
      dayToUse
    );
    const previousMonthActualDate = new Date(
      previousMonthActualDateLocal.getTime() + offsetNow
=======
      Date.UTC(now.getUTCFullYear(), now.getUTCMonth(), 0)
    ).getUTCDate();

    const dayToUse = Math.min(now.getUTCDate(), lastDayOfPreviousMonth);

    const previousMonthActualDate = new Date(
      Date.UTC(now.getUTCFullYear(), now.getUTCMonth() - 1, dayToUse)
>>>>>>> 392dd9b1
    );

    const readingTypes = ['reading', 'manga', 'vn'];
    const listeningTypes = ['anime', 'audio', 'video'];

    const currentMonthStats = await Log.aggregate([
      {
        $match: {
          user: user._id,
          date: { $gte: currentMonthStart, $lte: now },
        },
      },
      {
        $group: {
          _id: null,
          totalTime: {
            $sum: {
              $cond: [
                {
                  $and: [
                    { $eq: ['$type', 'anime'] },
                    {
                      $or: [
                        { $eq: ['$time', 0] },
                        { $eq: ['$time', null] },
                        { $eq: [{ $type: '$time' }, 'missing'] },
                      ],
                    },
                    { $gt: ['$episodes', 0] },
                  ],
                },
                { $multiply: ['$episodes', 24] },
                '$time',
              ],
            },
          },
          readingTime: {
            $sum: {
              $cond: [{ $in: ['$type', readingTypes] }, '$time', 0],
            },
          },
          listeningTime: {
            $sum: {
              $cond: [
                {
                  $and: [
                    { $eq: ['$type', 'anime'] },
                    {
                      $or: [
                        { $eq: ['$time', 0] },
                        { $eq: ['$time', null] },
                        { $eq: [{ $type: '$time' }, 'missing'] },
                      ],
                    },
                    { $gt: ['$episodes', 0] },
                  ],
                },
                { $multiply: ['$episodes', 24] },
                {
                  $cond: [{ $in: ['$type', listeningTypes] }, '$time', 0],
                },
              ],
            },
          },
        },
      },
    ]);

    const previousMonthStats = await Log.aggregate([
      {
        $match: {
          user: user._id,
          date: { $gte: previousMonthStart, $lte: previousMonthActualDate },
        },
      },
      {
        $group: {
          _id: null,
          totalTime: {
            $sum: {
              $cond: [
                {
                  $and: [
                    { $eq: ['$type', 'anime'] },
                    {
                      $or: [
                        { $eq: ['$time', 0] },
                        { $eq: ['$time', null] },
                        { $eq: [{ $type: '$time' }, 'missing'] },
                      ],
                    },
                    { $gt: ['$episodes', 0] },
                  ],
                },
                { $multiply: ['$episodes', 24] },
                '$time',
              ],
            },
          },
          readingTime: {
            $sum: {
              $cond: [{ $in: ['$type', readingTypes] }, '$time', 0],
            },
          },
          listeningTime: {
            $sum: {
              $cond: [
                {
                  $and: [
                    { $eq: ['$type', 'anime'] },
                    {
                      $or: [
                        { $eq: ['$time', 0] },
                        { $eq: ['$time', null] },
                        { $eq: [{ $type: '$time' }, 'missing'] },
                      ],
                    },
                    { $gt: ['$episodes', 0] },
                  ],
                },
                { $multiply: ['$episodes', 24] },
                {
                  $cond: [{ $in: ['$type', listeningTypes] }, '$time', 0],
                },
              ],
            },
          },
        },
      },
    ]);

    const current =
      currentMonthStats.length > 0
        ? currentMonthStats[0]
        : {
            totalTime: 0,
            readingTime: 0,
            listeningTime: 0,
          };

    const previous =
      previousMonthStats.length > 0
        ? previousMonthStats[0]
        : {
            totalTime: 0,
            readingTime: 0,
            listeningTime: 0,
          };

    delete current._id;
    delete previous._id;

    return res.status(200).json({
      currentMonth: current,
      previousMonth: previous,
    });
  } catch (error) {
    return next(error as customError);
  }
}

interface IInitialMatch {
  user: Types.ObjectId;
  type?: string | { $in: string[] };
  date?: {
    $gte?: Date;
    $lte?: Date;
  };
  description?: { $regex: string; $options: string };
  mediaId?: string;
}

export async function getUserLogs(
  req: Request,
  res: Response,
  next: NextFunction
) {
  const page =
    req.query.page != undefined && parseInt(req.query.page as string) >= 0
      ? parseInt(req.query.page as string)
      : 1;
  const limit =
    req.query.limit != undefined && parseInt(req.query.limit as string) >= 0
      ? parseInt(req.query.limit as string)
      : 10;
  const skip = (page - 1) * limit;

  const startDate = req.query.start
    ? new Date(req.query.start as string)
    : null;
  const endDate = req.query.end ? new Date(req.query.end as string) : null;

  const type = req.query.type;

  const search = req.query.search as string;

  try {
    if (!req.params.username) {
      throw new customError('Username is required', 400);
    }

    const userExists = await User.findOne({
      username: req.params.username,
    }).select('_id');
    if (!userExists) {
      throw new customError('User not found', 404);
    }

    let initialMatch: IInitialMatch = {
      user: userExists._id,
    };

    if (type) {
      if (Array.isArray(type)) {
        initialMatch.type = { $in: type as string[] };
      } else {
        initialMatch.type = type as string;
      }
    }

    if (startDate || endDate) {
      initialMatch.date = {
        ...(startDate && { $gte: startDate }),
        ...(endDate && { $lte: endDate }),
      };
    }

    if (search) {
      initialMatch.description = { $regex: search, $options: 'i' };
    }

    if (req.query.mediaId && typeof req.query.mediaId === 'string') {
      initialMatch.mediaId = req.query.mediaId;
    }

    let pipeline: PipelineStage[] = [
      {
        $match: initialMatch,
      },
      {
        $sort: {
          date: -1,
        },
      },
    ];

    if (skip > 0) {
      pipeline.push({ $skip: skip });
    }

    if (limit > 0) {
      pipeline.push({ $limit: limit });
    }

    pipeline.push(
      {
        $lookup: {
          from: 'media',
          localField: 'mediaId',
          foreignField: 'contentId',
          as: 'media',
          pipeline: [
            {
              $project: {
                contentId: 1,
                title: 1,
                contentImage: 1,
                type: 1,
              },
            },
          ],
        },
      },
      {
        $unwind: {
          path: '$media',
          preserveNullAndEmptyArrays: true,
        },
      },

      {
        $project: {
          _id: 1,
          type: 1,
          mediaId: 1,
          xp: 1,
          description: 1,
          episodes: 1,
          pages: 1,
          chars: 1,
          time: 1,
          date: 1,
          'media.contentId': 1,
          'media.title': 1,
          'media.contentImage': 1,
          'media.type': 1,
        },
      }
    );

    const logs = await Log.aggregate(pipeline);

    if (!logs.length) return res.sendStatus(204);

    return res.status(200).json(logs);
  } catch (error) {
    console.error('Error in getUserLogs:', error);
    return next(error as customError);
  }
}

export async function getLog(req: Request, res: Response, next: NextFunction) {
  try {
    const logAggregation = await Log.aggregate([
      {
        $match: {
          _id: new Types.ObjectId(req.params.id),
        },
      },
      {
        $lookup: {
          from: 'users',
          localField: 'user',
          foreignField: '_id',
          as: 'user',
        },
      },
      {
        $unwind: {
          path: '$user',
          preserveNullAndEmptyArrays: true,
        },
      },
      {
        $lookup: {
          from: 'media',
          localField: 'mediaId',
          foreignField: 'contentId',
          as: 'mediaData',
        },
      },
      {
        $unwind: {
          path: '$mediaData',
          preserveNullAndEmptyArrays: true,
        },
      },
      {
        $project: {
          _id: 1,
          type: 1,
          description: 1,
          episodes: 1,
          pages: 1,
          chars: 1,
          time: 1,
          date: 1,
          mediaId: 1,
          xp: 1,
          'mediaData.title': 1,
          'mediaData.contentImage': 1,
          'mediaData.type': 1,
          'mediaData.contentId': 1,
          'mediaData.isAdult': 1,
        },
      },
    ]);

    const foundLog = logAggregation[0];
    if (!foundLog) throw new customError('Log not found', 404);

    const sharedLogData = {
      _id: foundLog._id,
      type: foundLog.type,
      description: foundLog.description,
      episodes: foundLog.episodes,
      pages: foundLog.pages,
      chars: foundLog.chars,
      time: foundLog.time,
      date: foundLog.date,
      mediaId: foundLog.mediaId,
      media: foundLog.mediaData,
      xp: foundLog.xp,
      isAdult: foundLog.mediaData?.isAdult || false,
    };

    return res.status(200).json(sharedLogData);
  } catch (error) {
    return next(error as customError);
  }
}

export async function deleteLog(
  req: Request,
  res: Response,
  next: NextFunction
) {
  try {
    const deletedLog = await Log.findOneAndDelete({
      _id: req.params.id,
      user: res.locals.user.id,
    });

    res.locals.log = deletedLog;

    if (!deletedLog) {
      throw new customError('Log not found or not authorized', 404);
    }

    await updateStats(res, next, true);
<<<<<<< HEAD
    // After deletion, streaks may change; recalc for this user
    if (deletedLog) {
      await recalculateStreaksForUser(res.locals.user._id);
    }
=======
>>>>>>> 392dd9b1
    return res.sendStatus(204);
  } catch (error) {
    return next(error as customError);
  }
}

export async function updateLog(
  req: Request<ParamsDictionary, any, ILog>,
  res: Response,
  next: NextFunction
) {
  const { description, time, date, mediaId, episodes, pages, chars, type, xp } =
    req.body;

  try {
    const log: ILog | null = await Log.findOne({
      _id: new Types.ObjectId(req.params.id),
      user: res.locals.user.id,
    });

    if (!log) throw new customError('Log not found', 404);

    const validKeys: (keyof IEditedFields)[] = [
      'episodes',
      'pages',
      'chars',
      'time',
      'xp',
    ];

    const editedFields: IEditedFields = {};

    for (const key in req.body) {
      if (validKeys.includes(key as keyof IEditedFields)) {
        const value = log[key as keyof IEditedFields];

        if (value !== null && value !== undefined) {
          editedFields[key as keyof IEditedFields] = value;
        }
      }
    }

    log.description = description !== undefined ? description : log.description;
    log.time = time !== undefined ? time : log.time;
    log.date = date !== undefined ? date : log.date;
    log.mediaId = mediaId !== undefined ? mediaId : log.mediaId;
    log.episodes = episodes !== undefined ? episodes : log.episodes;
    log.pages = pages !== undefined ? pages : log.pages;
    log.chars = chars !== undefined ? chars : log.chars;
    log.type = type !== undefined ? type : log.type;
    log.xp = xp !== undefined ? xp : log.xp;
    log.editedFields = editedFields;

    const originalDate = log.date;
    const updatedLog = await log.save();
    res.locals.log = updatedLog;
    await updateStats(res, next);

    log.editedFields = null;
    await log.save();

    // If the date changed or type/time changed enough to affect day counts, recalc streaks
    if (originalDate?.toISOString() !== updatedLog.date?.toISOString()) {
      await recalculateStreaksForUser(res.locals.user._id);
    }

    return res.status(200).json(updatedLog);
  } catch (error) {
    return next(error as customError);
  }
}

export async function createLog(
  req: Request<ParamsDictionary, any, ICreateLog>,
  res: Response,
  next: NextFunction
) {
  const {
    type,
    mediaId,
    description,
    pages,
    episodes,
    xp,
    time,
    date,
    chars,
    mediaData,
  } = req.body;

  try {
    if (!type) throw new customError('Log type is required', 400);
    if (!description) throw new customError('Description is required', 400);

    let logDate: Date;
    if (date) {
      if (typeof date === 'string') {
        logDate = new Date(date);
      } else {
        logDate = new Date(date);
      }
    } else {
      logDate = new Date();
    }

    let logMedia;
    let createMedia = true;

    if (mediaId) {
      logMedia = await MediaBase.findOne({ contentId: mediaId, type });
      createMedia = false;
    }

    if (type === 'video' && createMedia && mediaData) {
      const channelMedia = await MediaBase.create({
        contentId: mediaData.channelId,
        title: {
          contentTitleNative: mediaData.channelTitle,
          contentTitleEnglish: mediaData.channelTitle,
        },
        contentImage: mediaData.channelImage,
        coverImage: mediaData.channelImage,
        description: [
          { description: mediaData.channelDescription || '', language: 'eng' },
        ],
        type: 'video',
        isAdult: false,
      });

      logMedia = channelMedia;
    } else if (
      createMedia &&
      type !== 'audio' &&
      type !== 'other' &&
      type !== 'video' &&
      mediaId &&
      mediaData
    ) {
      await MediaBase.create({
        contentId: mediaId,
        title: {
          contentTitleNative: mediaData.contentTitleNative,
          contentTitleEnglish: mediaData.contentTitleEnglish,
          contentTitleRomaji: mediaData.contentTitleRomaji,
        },
        contentImage: mediaData.contentImage,
        episodes: mediaData.episodes,
        episodeDuration: mediaData.episodeDuration,
        synonyms: mediaData.synonyms,
        chapters: mediaData.chapters,
        volumes: mediaData.volumes,
        isAdult: mediaData.isAdult,
        coverImage: mediaData.coverImage,
        type,
        description: mediaData.description
          ? [{ description: mediaData.description, language: 'eng' }]
          : undefined,
      });
    }

    if (!logMedia && createMedia) {
      logMedia = await MediaBase.findOne({
        contentId: mediaId,
        type,
      });
    }

    const user: ILog['user'] = res.locals.user._id;
    const newLog: ILog | null = new Log({
      user,
      type,
      mediaId: logMedia ? logMedia.contentId : mediaId,
      pages,
      episodes,
      xp,
      description,
      private: false,
      time,
      date: logDate,
      chars,
    });
    if (!newLog) throw new customError('Log could not be created', 500);
    const savedLog = await newLog.save();
    if (!savedLog) throw new customError('Log could not be saved', 500);

    res.locals.log = savedLog;
    await updateStats(res, next);
<<<<<<< HEAD
    // Update streaks using user timezone and log date (incremental)
    await updateStreakWithLog(res.locals.user._id, savedLog.date);
=======

    const userStats = await User.findById(res.locals.user._id);

    if (!userStats) throw new customError('User not found', 404);

    const today = new Date();
    const todayString = new Date(
      today.getFullYear(),
      today.getMonth(),
      today.getDate()
    ).toISOString();

    const lastStreakDate = userStats.stats.lastStreakDate
      ? new Date(
          userStats.stats.lastStreakDate.getFullYear(),
          userStats.stats.lastStreakDate.getMonth(),
          userStats.stats.lastStreakDate.getDate()
        ).toISOString()
      : null;

    const yesterday = new Date();
    yesterday.setDate(yesterday.getDate() - 1);
    const yesterdayString = new Date(
      yesterday.getFullYear(),
      yesterday.getMonth(),
      yesterday.getDate()
    ).toISOString();

    if (lastStreakDate === todayString) {
    } else if (lastStreakDate === yesterdayString) {
      userStats.stats.currentStreak += 1;
    } else if (!lastStreakDate || lastStreakDate !== todayString) {
      userStats.stats.currentStreak = 1;
    }

    userStats.stats.lastStreakDate = today;

    if (userStats.stats.currentStreak > userStats.stats.longestStreak) {
      userStats.stats.longestStreak = userStats.stats.currentStreak;
    }
    await userStats.save();
>>>>>>> 392dd9b1

    return res.status(200).json(savedLog);
  } catch (error) {
    return next(error as customError);
  }
}

interface IImportStats {
  listeningXp: number;
  readingXp: number;
  anilistMediaId: {
    anime: number[];
    manga: number[];
    reading: number[];
  };
}

async function createImportedMedia(
  userId: ObjectId,
  mediaIds?: IImportStats['anilistMediaId']
) {
  let logsMediaId: IImportStats['anilistMediaId'] | undefined;
  let createdMediaCount = 0;

  logsMediaId = mediaIds;

  if (
    logsMediaId &&
    (logsMediaId.anime.length > 0 ||
      logsMediaId.manga.length > 0 ||
      logsMediaId.reading.length > 0)
  ) {
    const userLogs = await Log.find({ user: userId });
    if (!userLogs) return 0;
    const logsMediaId = userLogs.reduce<IImportStats['anilistMediaId']>(
      (acc, log) => {
        if (log.mediaId) {
          if (log.type === 'anime') {
            acc.anime.push(parseInt(log.mediaId));
          } else if (log.type === 'manga') {
            acc.manga.push(parseInt(log.mediaId));
          } else if (log.type === 'reading') {
            acc.reading.push(parseInt(log.mediaId));
          }
        }
        return acc;
      },
      { anime: [], manga: [], reading: [] }
    );
    if (logsMediaId.anime.length > 0) {
      logsMediaId.anime = [...new Set(logsMediaId.anime)];
    }
    if (logsMediaId.manga.length > 0) {
      logsMediaId.manga = [...new Set(logsMediaId.manga)];
    }
    if (logsMediaId.reading.length > 0) {
      logsMediaId.reading = [...new Set(logsMediaId.reading)];
    }
  }

  for (const type in logsMediaId) {
    if (logsMediaId[type as keyof IImportStats['anilistMediaId']].length > 0) {
      const existingMedia = await MediaBase.find({
        contentId: {
          $in: logsMediaId[type as keyof IImportStats['anilistMediaId']].map(
            (id) => id.toString()
          ),
        },
      }).select('contentId');
      const existingContentIds = new Set(
        existingMedia.map((media) => media.contentId)
      );
      const newMediaId = logsMediaId[
        type as keyof IImportStats['anilistMediaId']
      ].filter((id) => !existingContentIds.has(id.toString()));
      const mediaData = await searchAnilist({
        ids: newMediaId,
        type: type === 'anime' ? 'ANIME' : 'MANGA',
      });
      if (mediaData.length > 0) {
        if (type === 'anime') {
          Anime.insertMany(mediaData, {
            ordered: false,
          });
        } else if (type === 'manga') {
          Manga.insertMany(mediaData, {
            ordered: false,
          });
        } else if (type === 'reading') {
          Reading.insertMany(mediaData, {
            ordered: false,
          });
        }
        return (createdMediaCount += mediaData.length);
      }
    }
  }
  return createdMediaCount;
}

export async function importLogs(
  req: Request,
  res: Response,
  next: NextFunction
) {
  const logs: ILog[] = req.body.logs;
  try {
    const importStats: IImportStats = logs.reduce<IImportStats>(
      (acc, log) => {
        if (
          log.type === 'video' ||
          log.type === 'audio' ||
          log.type === 'anime'
        ) {
          acc.listeningXp += log.xp;
        } else if (
          log.type === 'reading' ||
          log.type === 'manga' ||
          log.type === 'vn'
        ) {
          acc.readingXp += log.xp;
        }
        if (
          log.mediaId &&
          (log.type === 'anime' ||
            log.type === 'manga' ||
            log.type === 'reading')
        ) {
          if (!acc.anilistMediaId[log.type].includes(parseInt(log.mediaId))) {
            acc.anilistMediaId[log.type].push(parseInt(log.mediaId));
          }
        }
        return acc;
      },
      {
        listeningXp: 0,
        readingXp: 0,
        anilistMediaId: { anime: [], manga: [], reading: [] },
      }
    );
    res.locals.importedStats = importStats;
    const insertedLogs = await Log.insertMany(logs, {
      ordered: false,
    });
    await updateStats(res, next);

    const user = await User.findById(res.locals.user.id);
    if (!user) throw new customError('User not found', 404);
    user.lastImport = new Date();
    const savedUser = await user.save();
    if (!savedUser) throw new customError('User could not be updated', 500);

    const createdMedia = await createImportedMedia(
      res.locals.user._id,
      importStats.anilistMediaId
    );

    // After bulk import, recalculate streaks for this user
    await recalculateStreaksForUser(res.locals.user._id);

    let statusMessage = `${insertedLogs.length} log${
      insertedLogs.length > 1 ? 's' : ''
    } imported successfully`;

    if (insertedLogs.length < logs.length) {
      statusMessage += `\n${logs.length - insertedLogs.length} log${
        logs.length - insertedLogs.length > 1 ? 's' : ''
      } failed to import`;
    } else if (logs.length === 0) {
      statusMessage = 'No logs to import, your logs are up to date';
    }

    if (createdMedia > 0) {
      statusMessage += `\n${createdMedia} media${
        createdMedia > 1 ? 's' : ''
      } imported successfully`;
    }
    return res.status(200).json({
      message: statusMessage,
    });
  } catch (error) {
    return next(error as customError);
  }
}

export async function assignMedia(
  req: Request,
  res: Response,
  next: NextFunction
) {
  interface IAssignData {
    logsId: string[];
    contentMedia: IMediaDocument;
  }
  try {
    const assignData: Array<IAssignData> = req.body;

    const results = await Promise.all(
      assignData.map(async (logsData) => {
        let media = await MediaBase.findOne({
          contentId: logsData.contentMedia.contentId,
        });
        if (!media) {
          media = await MediaBase.create(logsData.contentMedia);
        }

        const shouldConvertToMovie = media.type === 'movie';
        const updateData: any = { mediaId: media.contentId };

        if (shouldConvertToMovie) {
          updateData.type = 'movie';
        }

        const updatedLogs = await Log.updateMany(
          {
            _id: { $in: logsData.logsId },
          },
          updateData
        );

        if (!updatedLogs)
          throw new customError(
            `Log${logsData.logsId.length > 1 ? 's' : ''} not found`,
            404
          );

        return updatedLogs;
      })
    );

    return res.status(200).json({ results });
  } catch (error) {
    return next(error as customError);
  }
}

interface IGetUserStatsQuery {
  timeRange?: 'today' | 'month' | 'year' | 'total';
  type?: 'all' | 'anime' | 'manga' | 'reading' | 'audio' | 'video';
}

interface IStatByType {
  type: string;
  count: number;
  totalXp: number;
  totalChars: number;
  totalTimeMinutes: number;
  totalTimeHours: number;
  untrackedCount: number;
  dates: Array<{
    date: Date;
    xp: number;
    time?: number;
    episodes?: number;
  }>;
}

interface IUserStats {
  totals: {
    totalLogs: number;
    totalXp: number;
    totalTimeHours: number;
    readingHours: number;
    listeningHours: number;
    untrackedCount: number;
    totalChars: number;
    dailyAverageHours: number;
  };
  readingSpeedData?: Array<{
    date: Date;
    type: string;
    time: number;
    chars?: number;
    pages?: number;
    charsPerHour?: number | null;
  }>;
  timeRange: 'today' | 'month' | 'year' | 'total';
  selectedType: string;
}

export async function getUserStats(
  req: Request,
  res: Response,
  next: NextFunction
): Promise<Response<IUserStats> | void> {
  try {
    const { username } = req.params;
    const { timeRange = 'total', type = 'all' } =
      req.query as IGetUserStatsQuery;

    const validTimeRanges = ['today', 'month', 'year', 'total'];
    if (!validTimeRanges.includes(timeRange)) {
      return res.status(400).json({ message: 'Invalid time range' });
    }

    const validTypes = [
      'all',
      'anime',
      'manga',
      'reading',
      'audio',
      'video',
      'movie',
      'vn',
      'other',
    ];

    if (Array.isArray(type)) {
      const invalidTypes = type.filter((t) => !validTypes.includes(t));
      if (invalidTypes.length > 0) {
        return res.status(400).json({
          message: `Invalid types: ${invalidTypes.join(', ')}`,
        });
      }
    } else if (!validTypes.includes(type)) {
      return res.status(400).json({ message: 'Invalid type' });
    }

    const user = await User.findOne({ username });
    if (!user) return res.status(404).json({ message: 'User not found' });

<<<<<<< HEAD
    // Use user's timezone for date calculations
    const userTimezone = user.settings?.timezone || 'UTC';

=======
>>>>>>> 392dd9b1
    let dateFilter: any = {};
    let daysPeriod = 1;
    const now = new Date();

    // Get current date in user's timezone
    const userDate = new Date(
      now.toLocaleString('en-US', { timeZone: userTimezone })
    );
    const offsetNow = now.getTime() - userDate.getTime();

    if (timeRange === 'today') {
      const startLocal = new Date(
        userDate.getFullYear(),
        userDate.getMonth(),
        userDate.getDate()
      );
      const start = new Date(startLocal.getTime() + offsetNow);
      dateFilter = { date: { $gte: start } };
      daysPeriod = 1;
    } else if (timeRange === 'month') {
      const startLocal = new Date(
        userDate.getFullYear(),
        userDate.getMonth(),
        1
      );
      const start = new Date(startLocal.getTime() + offsetNow);
      dateFilter = { date: { $gte: start } };
<<<<<<< HEAD
      daysPeriod = userDate.getDate();
=======
      daysPeriod = now.getDate();
>>>>>>> 392dd9b1
    } else if (timeRange === 'year') {
      const startLocal = new Date(userDate.getFullYear(), 0, 1);
      const start = new Date(startLocal.getTime() + offsetNow);
      dateFilter = { date: { $gte: start } };
      const dayOfYear =
        Math.floor(
          (userDate.getTime() - startLocal.getTime()) / (1000 * 60 * 60 * 24)
        ) + 1;
      daysPeriod = dayOfYear;
    } else if (timeRange === 'total') {
      const firstLog = await Log.findOne({ user: user._id }).sort({ date: 1 });
      if (firstLog) {
        const firstLogDate = firstLog.date ?? new Date(0);
        const daysDiff =
          Math.floor(
            (userDate.getTime() - firstLogDate.getTime()) /
              (1000 * 60 * 60 * 24)
          ) + 1;
        daysPeriod = daysDiff;
      } else {
        daysPeriod = 1;
      }
    }

    let aggregationMatch: any = { user: user._id, ...dateFilter };

    let totalsMatch: any = { user: user._id, ...dateFilter };
    if (type !== 'all') {
      if (Array.isArray(type)) {
        totalsMatch.type = { $in: type };
      } else {
        totalsMatch.type = type;
      }
    }

    const logTypes = [
      'reading',
      'anime',
      'vn',
      'video',
      'movie',
      'manga',
      'audio',
      'other',
    ];

    const statsByType: IStatByType[] = await Log.aggregate([
      { $match: aggregationMatch },
      {
        $group: {
          _id: '$type',
          count: { $sum: 1 },
          totalXp: { $sum: '$xp' },
          totalChars: { $sum: { $ifNull: ['$chars', 0] } },
          totalTime: {
            $sum: {
              $cond: [
                { $eq: ['$type', 'anime'] },
                {
                  $cond: [
                    { $ifNull: ['$time', false] },
                    '$time',
                    {
                      $cond: [
                        { $ifNull: ['$episodes', false] },
                        { $multiply: ['$episodes', 24] },
                        0,
                      ],
                    },
                  ],
                },
                {
                  $cond: [{ $ifNull: ['$time', false] }, '$time', 0],
                },
              ],
            },
          },
          untrackedCount: {
            $sum: {
              $cond: [
                {
                  $or: [
                    {
                      $and: [
                        { $eq: ['$type', 'anime'] },
                        { $eq: ['$time', null] },
                        { $eq: ['$episodes', null] },
                      ],
                    },
                    {
                      $and: [
                        { $ne: ['$type', 'anime'] },
                        { $eq: ['$time', null] },
                      ],
                    },
                  ],
                },
                1,
                0,
              ],
            },
          },
          dates: {
            $push: {
              date: '$date',
              xp: '$xp',
              time: '$time',
              episodes: '$episodes',
            },
          },
        },
      },
      {
        $project: {
          _id: 0,
          type: '$_id',
          count: 1,
          totalXp: 1,
          totalChars: 1,
          totalTimeMinutes: '$totalTime',
          totalTimeHours: { $divide: ['$totalTime', 60] },
          untrackedCount: 1,
          dates: 1,
        },
      },
    ]);

    const filteredStatsByType =
      type === 'all'
        ? statsByType
        : Array.isArray(type)
          ? statsByType.filter((stat) => type.includes(stat.type))
          : statsByType.filter((stat) => stat.type === type);

    const totals = filteredStatsByType.reduce(
      (acc, stat) => {
        acc.totalLogs += stat.count;
        acc.totalXp += stat.totalXp;
        acc.totalTimeHours += stat.totalTimeHours;
        acc.untrackedCount += stat.untrackedCount;
        acc.totalChars += stat.totalChars || 0;

        if (['reading', 'manga', 'vn'].includes(stat.type)) {
          acc.readingHours += stat.totalTimeHours;
        } else if (['anime', 'video', 'movie', 'audio'].includes(stat.type)) {
          acc.listeningHours += stat.totalTimeHours;
        }

        return acc;
      },
      {
        totalLogs: 0,
        totalXp: 0,
        totalTimeHours: 0,
        readingHours: 0,
        listeningHours: 0,
        untrackedCount: 0,
        totalChars: 0,
        dailyAverageHours: 0,
      }
    );

    totals.dailyAverageHours =
      daysPeriod > 0 ? totals.totalTimeHours / daysPeriod : 0;

    const completeStats: IStatByType[] = logTypes.map((type) => {
      const typeStat = statsByType.find((stat) => stat.type === type);
      return (
        typeStat || {
          type,
          count: 0,
          totalXp: 0,
          totalChars: 0,
          totalTimeMinutes: 0,
          totalTimeHours: 0,
          untrackedCount: 0,
          dates: [],
        }
      );
    });

    const readingSpeedData =
      type === 'all' ||
      (Array.isArray(type) &&
        type.some((t) => ['reading', 'manga', 'vn'].includes(t))) ||
      ['reading', 'manga', 'vn'].includes(type as string)
        ? await Log.aggregate([
            {
              $match: {
                user: user._id,
                ...dateFilter,
                type: { $in: ['reading', 'manga', 'vn'] },
                time: { $ne: null, $gt: 0 },
                $or: [
                  { chars: { $ne: null, $gt: 0 } },
                  { pages: { $ne: null, $gt: 0 } },
                ],
              },
            },
            {
              $project: {
                date: 1,
                type: 1,
                time: 1,
                chars: 1,
                pages: 1,
                charsPerHour: {
                  $cond: [
                    { $and: [{ $gt: ['$chars', 0] }, { $gt: ['$time', 0] }] },
                    { $divide: [{ $multiply: ['$chars', 60] }, '$time'] },
                    null,
                  ],
                },
              },
            },
            {
              $sort: { date: 1 },
            },
          ])
        : [];

    return res.json({
      totals,
      statsByType: completeStats,
      readingSpeedData,
      timeRange,
      selectedType: Array.isArray(type) ? type.join(',') : type,
    });
  } catch (error) {
    return next(error);
  }
}

export async function recalculateXp(
  _req: Request,
  res: Response,
  next: NextFunction
) {
  try {
    if (!res.locals.user.roles.includes('admin')) {
      return res.status(403).json({ message: 'Admin permission required' });
    }

    const users = await User.find({});

    if (!users.length) {
      return res.status(404).json({ message: 'No users found' });
    }

    const results = {
      totalUsers: users.length,
      processedUsers: 0,
      updatedLogs: 0,
      errors: [] as string[],
    };

    for (const user of users) {
      try {
        if (user.stats) {
          user.stats.readingXp = 0;
          user.stats.listeningXp = 0;
          user.stats.userXp = 0;
        }

        const logs = await Log.find({ user: user._id });

        if (!logs.length) {
          continue;
        }

        for (const log of logs) {
          const timeXp = log.time
            ? Math.floor(((log.time * 45) / 100) * XP_FACTOR_TIME)
            : 0;
          const charsXp = log.chars
            ? Math.floor((log.chars / 350) * XP_FACTOR_CHARS)
            : 0;
          const pagesXp = log.pages
            ? Math.floor(log.pages * XP_FACTOR_PAGES)
            : 0;
          const episodesXp = log.episodes
            ? Math.floor(((log.episodes * 45) / 100) * XP_FACTOR_EPISODES)
            : 0;

          const oldXp = log.xp;

          switch (log.type) {
            case 'anime':
              if (timeXp) {
                log.xp = timeXp;
              } else if (episodesXp) {
                log.xp = episodesXp;
              } else {
                log.xp = 0;
              }
              break;
            case 'vn':
            case 'video':
            case 'movie':
            case 'audio':
              log.xp = Math.max(timeXp, pagesXp, charsXp, episodesXp, 0);
              break;
            case 'reading':
            case 'manga':
              if (charsXp) {
                log.xp = Math.max(charsXp, timeXp, 0);
              } else if (pagesXp) {
                log.xp = Math.max(pagesXp, timeXp, 0);
              } else if (timeXp) {
                log.xp = timeXp;
              } else {
                log.xp = 0;
              }
              break;
            case 'other':
              log.xp = 0;
              break;
          }

          if (log.xp !== oldXp) {
            await log.save();
            results.updatedLogs++;
          }

          if (user.stats) {
            if (['anime', 'video', 'movie', 'audio'].includes(log.type)) {
              user.stats.listeningXp += log.xp;
            } else if (['reading', 'manga', 'vn'].includes(log.type)) {
              user.stats.readingXp += log.xp;
            }
            user.stats.userXp += log.xp;
          }
        }

        if (user.stats) {
          updateLevelAndXp(user.stats, 'reading');
          updateLevelAndXp(user.stats, 'listening');
          updateLevelAndXp(user.stats, 'user');

          await user.save();
        }
        results.processedUsers++;
      } catch (error) {
        const customError = error as customError;
        results.errors.push(
          `Error processing user ${user.username}: ${customError.message}`
        );
      }
    }

    return res.status(200).json({
      message: `Recalculated stats for ${results.processedUsers} users (${results.updatedLogs} logs updated)`,
      results,
    });
  } catch (error) {
    return next(error as customError);
  }
}

export async function recalculateStreaks(
  _req: Request,
  res: Response,
  next: NextFunction
) {
  try {
    if (!res.locals.user.roles.includes('admin')) {
      return res.status(403).json({ message: 'Admin permission required' });
    }

    const users = await User.find({});
    if (!users.length) {
      return res.status(404).json({ message: 'No users found' });
    }

    const results = {
      totalUsers: users.length,
      processedUsers: 0,
      updatedUsers: 0,
      errors: [] as string[],
    };

    for (const user of users) {
      try {
<<<<<<< HEAD
        await recalculateStreaksForUser(user._id);
=======
        const logs = await Log.find({ user: user._id }).sort({ date: 1 });
        if (!logs.length || !user.stats) {
          continue;
        }

        let currentStreak = 0;
        let longestStreak = 0;
        let lastStreakDate: Date | null = null;

        for (const log of logs) {
          const logDate = new Date(
            log.date.getFullYear(),
            log.date.getMonth(),
            log.date.getDate()
          );

          if (!lastStreakDate) {
            currentStreak = 1;
          } else {
            const diffDays = Math.floor(
              (logDate.getTime() - lastStreakDate.getTime()) /
                (1000 * 60 * 60 * 24)
            );

            if (diffDays === 1) {
              currentStreak += 1;
            } else if (diffDays === 0) {
            } else {
              currentStreak = 1;
            }
          }

          if (currentStreak > longestStreak) {
            longestStreak = currentStreak;
          }

          lastStreakDate = logDate;
        }

        user.stats.currentStreak = currentStreak;
        user.stats.longestStreak = longestStreak;
        user.stats.lastStreakDate = lastStreakDate;
        await user.save();
>>>>>>> 392dd9b1
        results.updatedUsers++;
      } catch (error) {
        results.errors.push(
          `Error processing user ${user.username}: ${(error as Error).message}`
        );
      }
      results.processedUsers++;
    }

    return res.status(200).json({
      message: `Recalculated streaks for ${results.processedUsers} users (${results.updatedUsers} updated)`,
      results,
    });
  } catch (error) {
    return next(error as customError);
  }
}

export async function getMediaStats(
  req: Request,
  res: Response,
  next: NextFunction
) {
  const { user } = res.locals;
  const { mediaId, type } = req.query;

  try {
    if (!mediaId || !type) {
      return res.status(400).json({
        message: 'MediaId and type are required',
      });
    }

<<<<<<< HEAD
    // Use user's timezone for date calculations
    const userTimezone = user.settings?.timezone || 'UTC';
    const now = new Date();

    // Get current date in user's timezone
    const userDate = new Date(
      now.toLocaleString('en-US', { timeZone: userTimezone })
    );
    const offsetNow = now.getTime() - userDate.getTime();

    const todayLocal = new Date(
      userDate.getFullYear(),
      userDate.getMonth(),
      userDate.getDate()
    );
    const today = new Date(todayLocal.getTime() + offsetNow);

    const thisWeekStartLocal = new Date(todayLocal);
    thisWeekStartLocal.setDate(todayLocal.getDate() - todayLocal.getDay());
    const thisWeekStart = new Date(thisWeekStartLocal.getTime() + offsetNow);

    const thisMonthStartLocal = new Date(
      userDate.getFullYear(),
      userDate.getMonth(),
      1
    );
    const thisMonthStart = new Date(thisMonthStartLocal.getTime() + offsetNow);

=======
    const now = new Date();
    const today = new Date(now.getFullYear(), now.getMonth(), now.getDate());
    const thisWeekStart = new Date(today);
    thisWeekStart.setDate(today.getDate() - today.getDay());
    const thisMonthStart = new Date(now.getFullYear(), now.getMonth(), 1);

>>>>>>> 392dd9b1
    const baseMatch = {
      user: user._id,
      mediaId: mediaId as string,
      type: type as string,
    };

    const totalStats = await Log.aggregate([
      { $match: baseMatch },
      {
        $group: {
          _id: null,
          totalLogs: { $sum: 1 },
          totalEpisodes: { $sum: { $ifNull: ['$episodes', 0] } },
          totalChars: { $sum: { $ifNull: ['$chars', 0] } },
          totalPages: { $sum: { $ifNull: ['$pages', 0] } },
          totalTime: {
            $sum: {
              $cond: [
                {
                  $and: [
                    { $eq: ['$type', 'anime'] },
                    {
                      $or: [
                        { $eq: ['$time', 0] },
                        { $eq: ['$time', null] },
                        { $eq: [{ $type: '$time' }, 'missing'] },
                      ],
                    },
                    { $gt: ['$episodes', 0] },
                  ],
                },
                { $multiply: ['$episodes', 24] },
                { $ifNull: ['$time', 0] },
              ],
            },
          },
          totalXp: { $sum: { $ifNull: ['$xp', 0] } },
          firstLogDate: { $min: '$date' },
          lastLogDate: { $max: '$date' },
        },
      },
    ]);

    const recentStats = await Log.aggregate([
      { $match: baseMatch },
      {
        $facet: {
          thisWeek: [
            { $match: { date: { $gte: thisWeekStart } } },
            {
              $group: {
                _id: null,
                count: { $sum: 1 },
                episodes: { $sum: { $ifNull: ['$episodes', 0] } },
                chars: { $sum: { $ifNull: ['$chars', 0] } },
                pages: { $sum: { $ifNull: ['$pages', 0] } },
                time: {
                  $sum: {
                    $cond: [
                      {
                        $and: [
                          { $eq: ['$type', 'anime'] },
                          {
                            $or: [
                              { $eq: ['$time', 0] },
                              { $eq: ['$time', null] },
                              { $eq: [{ $type: '$time' }, 'missing'] },
                            ],
                          },
                          { $gt: ['$episodes', 0] },
                        ],
                      },
                      { $multiply: ['$episodes', 24] },
                      { $ifNull: ['$time', 0] },
                    ],
                  },
                },
                xp: { $sum: { $ifNull: ['$xp', 0] } },
              },
            },
          ],
          thisMonth: [
            { $match: { date: { $gte: thisMonthStart } } },
            {
              $group: {
                _id: null,
                count: { $sum: 1 },
                episodes: { $sum: { $ifNull: ['$episodes', 0] } },
                chars: { $sum: { $ifNull: ['$chars', 0] } },
                pages: { $sum: { $ifNull: ['$pages', 0] } },
                time: {
                  $sum: {
                    $cond: [
                      {
                        $and: [
                          { $eq: ['$type', 'anime'] },
                          {
                            $or: [
                              { $eq: ['$time', 0] },
                              { $eq: ['$time', null] },
                              { $eq: [{ $type: '$time' }, 'missing'] },
                            ],
                          },
                          { $gt: ['$episodes', 0] },
                        ],
                      },
                      { $multiply: ['$episodes', 24] },
                      { $ifNull: ['$time', 0] },
                    ],
                  },
                },
                xp: { $sum: { $ifNull: ['$xp', 0] } },
              },
            },
          ],
          today: [
            { $match: { date: { $gte: today } } },
            {
              $group: {
                _id: null,
                count: { $sum: 1 },
                episodes: { $sum: { $ifNull: ['$episodes', 0] } },
                chars: { $sum: { $ifNull: ['$chars', 0] } },
                pages: { $sum: { $ifNull: ['$pages', 0] } },
                time: {
                  $sum: {
                    $cond: [
                      {
                        $and: [
                          { $eq: ['$type', 'anime'] },
                          {
                            $or: [
                              { $eq: ['$time', 0] },
                              { $eq: ['$time', null] },
                              { $eq: [{ $type: '$time' }, 'missing'] },
                            ],
                          },
                          { $gt: ['$episodes', 0] },
                        ],
                      },
                      { $multiply: ['$episodes', 24] },
                      { $ifNull: ['$time', 0] },
                    ],
                  },
                },
                xp: { $sum: { $ifNull: ['$xp', 0] } },
              },
            },
          ],
        },
      },
    ]);

    const total = totalStats[0] || {
      totalLogs: 0,
      totalEpisodes: 0,
      totalChars: 0,
      totalPages: 0,
      totalTime: 0,
      totalXp: 0,
      firstLogDate: null,
      lastLogDate: null,
    };

    const recent = recentStats[0];
    const thisWeek = recent.thisWeek[0] || {
      count: 0,
      episodes: 0,
      chars: 0,
      pages: 0,
      time: 0,
      xp: 0,
    };
    const thisMonth = recent.thisMonth[0] || {
      count: 0,
      episodes: 0,
      chars: 0,
      pages: 0,
      time: 0,
      xp: 0,
    };
    const todayStats = recent.today[0] || {
      count: 0,
      episodes: 0,
      chars: 0,
      pages: 0,
      time: 0,
      xp: 0,
    };

    return res.status(200).json({
      mediaId: mediaId as string,
      type: type as string,
      total: {
        logs: total.totalLogs,
        episodes: total.totalEpisodes,
        characters: total.totalChars,
        pages: total.totalPages,
        minutes: total.totalTime,
        hours: Math.round((total.totalTime / 60) * 10) / 10,
        xp: total.totalXp,
        firstLogDate: total.firstLogDate,
        lastLogDate: total.lastLogDate,
      },
      today: {
        logs: todayStats.count,
        episodes: todayStats.episodes,
        characters: todayStats.chars,
        pages: todayStats.pages,
        minutes: todayStats.time,
        hours: Math.round((todayStats.time / 60) * 10) / 10,
        xp: todayStats.xp,
      },
      thisWeek: {
        logs: thisWeek.count,
        episodes: thisWeek.episodes,
        characters: thisWeek.chars,
        pages: thisWeek.pages,
        minutes: thisWeek.time,
        hours: Math.round((thisWeek.time / 60) * 10) / 10,
        xp: thisWeek.xp,
      },
      thisMonth: {
        logs: thisMonth.count,
        episodes: thisMonth.episodes,
        characters: thisMonth.chars,
        pages: thisMonth.pages,
        minutes: thisMonth.time,
        hours: Math.round((thisMonth.time / 60) * 10) / 10,
        xp: thisMonth.xp,
      },
    });
  } catch (error) {
    return next(error as customError);
  }
}

export async function getLogScreenStats(
  req: Request,
  res: Response,
  next: NextFunction
) {
  const { user } = res.locals;
  const type = req.query.type as string;

  try {
<<<<<<< HEAD
    // Use user's timezone for date calculations
    const userTimezone = user.settings?.timezone || 'UTC';
    const now = new Date();

    // Get current date in user's timezone
    const userDate = new Date(
      now.toLocaleString('en-US', { timeZone: userTimezone })
    );
    const offsetNow = now.getTime() - userDate.getTime();

    const todayLocal = new Date(
      userDate.getFullYear(),
      userDate.getMonth(),
      userDate.getDate()
    );
    const today = new Date(todayLocal.getTime() + offsetNow);

    const thisWeekStartLocal = new Date(todayLocal);
    thisWeekStartLocal.setDate(todayLocal.getDate() - todayLocal.getDay());
    const thisWeekStart = new Date(thisWeekStartLocal.getTime() + offsetNow);

    const thisMonthStartLocal = new Date(
      userDate.getFullYear(),
      userDate.getMonth(),
      1
    );
    const thisMonthStart = new Date(thisMonthStartLocal.getTime() + offsetNow);

=======
    const now = new Date();
    const today = new Date(now.getFullYear(), now.getMonth(), now.getDate());
    const thisWeekStart = new Date(today);
    thisWeekStart.setDate(today.getDate() - today.getDay());
    const thisMonthStart = new Date(now.getFullYear(), now.getMonth(), 1);

>>>>>>> 392dd9b1
    const baseMatch = { user: user._id };
    const typeMatch = type ? { ...baseMatch, type } : baseMatch;

    const totalStats = await Log.aggregate([
      { $match: typeMatch },
      {
        $group: {
          _id: null,
          totalLogs: { $sum: 1 },
          totalEpisodes: { $sum: { $ifNull: ['$episodes', 0] } },
          totalChars: { $sum: { $ifNull: ['$chars', 0] } },
          totalPages: { $sum: { $ifNull: ['$pages', 0] } },
          totalTime: {
            $sum: {
              $cond: [
                {
                  $and: [
                    { $eq: ['$type', 'anime'] },
                    {
                      $or: [
                        { $eq: ['$time', 0] },
                        { $eq: ['$time', null] },
                        { $eq: [{ $type: '$time' }, 'missing'] },
                      ],
                    },
                    { $gt: ['$episodes', 0] },
                  ],
                },
                { $multiply: ['$episodes', 24] },
                { $ifNull: ['$time', 0] },
              ],
            },
          },
          totalXp: { $sum: { $ifNull: ['$xp', 0] } },
        },
      },
    ]);

    const recentStats = await Log.aggregate([
      { $match: typeMatch },
      {
        $facet: {
          thisWeek: [
            { $match: { date: { $gte: thisWeekStart } } },
            {
              $group: {
                _id: null,
                count: { $sum: 1 },
                episodes: { $sum: { $ifNull: ['$episodes', 0] } },
                chars: { $sum: { $ifNull: ['$chars', 0] } },
                pages: { $sum: { $ifNull: ['$pages', 0] } },
                time: {
                  $sum: {
                    $cond: [
                      {
                        $and: [
                          { $eq: ['$type', 'anime'] },
                          {
                            $or: [
                              { $eq: ['$time', 0] },
                              { $eq: ['$time', null] },
                              { $eq: [{ $type: '$time' }, 'missing'] },
                            ],
                          },
                          { $gt: ['$episodes', 0] },
                        ],
                      },
                      { $multiply: ['$episodes', 24] },
                      { $ifNull: ['$time', 0] },
                    ],
                  },
                },
                xp: { $sum: { $ifNull: ['$xp', 0] } },
              },
            },
          ],
          thisMonth: [
            { $match: { date: { $gte: thisMonthStart } } },
            {
              $group: {
                _id: null,
                count: { $sum: 1 },
                episodes: { $sum: { $ifNull: ['$episodes', 0] } },
                chars: { $sum: { $ifNull: ['$chars', 0] } },
                pages: { $sum: { $ifNull: ['$pages', 0] } },
                time: {
                  $sum: {
                    $cond: [
                      {
                        $and: [
                          { $eq: ['$type', 'anime'] },
                          {
                            $or: [
                              { $eq: ['$time', 0] },
                              { $eq: ['$time', null] },
                              { $eq: [{ $type: '$time' }, 'missing'] },
                            ],
                          },
                          { $gt: ['$episodes', 0] },
                        ],
                      },
                      { $multiply: ['$episodes', 24] },
                      { $ifNull: ['$time', 0] },
                    ],
                  },
                },
                xp: { $sum: { $ifNull: ['$xp', 0] } },
              },
            },
          ],
          today: [
            { $match: { date: { $gte: today } } },
            {
              $group: {
                _id: null,
                count: { $sum: 1 },
                episodes: { $sum: { $ifNull: ['$episodes', 0] } },
                chars: { $sum: { $ifNull: ['$chars', 0] } },
                pages: { $sum: { $ifNull: ['$pages', 0] } },
                time: {
                  $sum: {
                    $cond: [
                      {
                        $and: [
                          { $eq: ['$type', 'anime'] },
                          {
                            $or: [
                              { $eq: ['$time', 0] },
                              { $eq: ['$time', null] },
                              { $eq: [{ $type: '$time' }, 'missing'] },
                            ],
                          },
                          { $gt: ['$episodes', 0] },
                        ],
                      },
                      { $multiply: ['$episodes', 24] },
                      { $ifNull: ['$time', 0] },
                    ],
                  },
                },
                xp: { $sum: { $ifNull: ['$xp', 0] } },
              },
            },
          ],
        },
      },
    ]);

    const total = totalStats[0] || {
      totalLogs: 0,
      totalEpisodes: 0,
      totalChars: 0,
      totalPages: 0,
      totalTime: 0,
      totalXp: 0,
    };

    const recent = recentStats[0];
    const thisWeek = recent.thisWeek[0] || {
      count: 0,
      episodes: 0,
      chars: 0,
      pages: 0,
      time: 0,
      xp: 0,
    };
    const thisMonth = recent.thisMonth[0] || {
      count: 0,
      episodes: 0,
      chars: 0,
      pages: 0,
      time: 0,
      xp: 0,
    };
    const todayStats = recent.today[0] || {
      count: 0,
      episodes: 0,
      chars: 0,
      pages: 0,
      time: 0,
      xp: 0,
    };

    return res.status(200).json({
      type: type || 'all',
      total: {
        logs: total.totalLogs,
        episodes: total.totalEpisodes,
        characters: total.totalChars,
        pages: total.totalPages,
        minutes: total.totalTime,
        hours: Math.round((total.totalTime / 60) * 10) / 10,
        xp: total.totalXp,
      },
      today: {
        logs: todayStats.count,
        episodes: todayStats.episodes,
        characters: todayStats.chars,
        pages: todayStats.pages,
        minutes: todayStats.time,
        hours: Math.round((todayStats.time / 60) * 10) / 10,
        xp: todayStats.xp,
      },
      thisWeek: {
        logs: thisWeek.count,
        episodes: thisWeek.episodes,
        characters: thisWeek.chars,
        pages: thisWeek.pages,
        minutes: thisWeek.time,
        hours: Math.round((thisWeek.time / 60) * 10) / 10,
        xp: thisWeek.xp,
      },
      thisMonth: {
        logs: thisMonth.count,
        episodes: thisMonth.episodes,
        characters: thisMonth.chars,
        pages: thisMonth.pages,
        minutes: thisMonth.time,
        hours: Math.round((thisMonth.time / 60) * 10) / 10,
        xp: thisMonth.xp,
      },
    });
  } catch (error) {
    return next(error as customError);
  }
}<|MERGE_RESOLUTION|>--- conflicted
+++ resolved
@@ -117,7 +117,7 @@
 ) {
   const { user } = res.locals;
   try {
-<<<<<<< HEAD
+
     // Use user's timezone for date calculations
     const userTimezone = user.settings?.timezone || 'UTC';
     const now = new Date();
@@ -133,10 +133,7 @@
       userDate.getMonth(),
       1
     );
-=======
-    const now = new Date();
-
->>>>>>> 392dd9b1
+
     const currentMonthStart = new Date(
       currentMonthStartLocal.getTime() + offsetNow
     );
@@ -151,7 +148,7 @@
     );
 
     const lastDayOfPreviousMonth = new Date(
-<<<<<<< HEAD
+
       userDate.getFullYear(),
       userDate.getMonth(),
       0
@@ -166,15 +163,6 @@
     );
     const previousMonthActualDate = new Date(
       previousMonthActualDateLocal.getTime() + offsetNow
-=======
-      Date.UTC(now.getUTCFullYear(), now.getUTCMonth(), 0)
-    ).getUTCDate();
-
-    const dayToUse = Math.min(now.getUTCDate(), lastDayOfPreviousMonth);
-
-    const previousMonthActualDate = new Date(
-      Date.UTC(now.getUTCFullYear(), now.getUTCMonth() - 1, dayToUse)
->>>>>>> 392dd9b1
     );
 
     const readingTypes = ['reading', 'manga', 'vn'];
@@ -585,13 +573,12 @@
     }
 
     await updateStats(res, next, true);
-<<<<<<< HEAD
+
     // After deletion, streaks may change; recalc for this user
     if (deletedLog) {
       await recalculateStreaksForUser(res.locals.user._id);
     }
-=======
->>>>>>> 392dd9b1
+
     return res.sendStatus(204);
   } catch (error) {
     return next(error as customError);
@@ -779,52 +766,9 @@
 
     res.locals.log = savedLog;
     await updateStats(res, next);
-<<<<<<< HEAD
+
     // Update streaks using user timezone and log date (incremental)
     await updateStreakWithLog(res.locals.user._id, savedLog.date);
-=======
-
-    const userStats = await User.findById(res.locals.user._id);
-
-    if (!userStats) throw new customError('User not found', 404);
-
-    const today = new Date();
-    const todayString = new Date(
-      today.getFullYear(),
-      today.getMonth(),
-      today.getDate()
-    ).toISOString();
-
-    const lastStreakDate = userStats.stats.lastStreakDate
-      ? new Date(
-          userStats.stats.lastStreakDate.getFullYear(),
-          userStats.stats.lastStreakDate.getMonth(),
-          userStats.stats.lastStreakDate.getDate()
-        ).toISOString()
-      : null;
-
-    const yesterday = new Date();
-    yesterday.setDate(yesterday.getDate() - 1);
-    const yesterdayString = new Date(
-      yesterday.getFullYear(),
-      yesterday.getMonth(),
-      yesterday.getDate()
-    ).toISOString();
-
-    if (lastStreakDate === todayString) {
-    } else if (lastStreakDate === yesterdayString) {
-      userStats.stats.currentStreak += 1;
-    } else if (!lastStreakDate || lastStreakDate !== todayString) {
-      userStats.stats.currentStreak = 1;
-    }
-
-    userStats.stats.lastStreakDate = today;
-
-    if (userStats.stats.currentStreak > userStats.stats.longestStreak) {
-      userStats.stats.longestStreak = userStats.stats.currentStreak;
-    }
-    await userStats.save();
->>>>>>> 392dd9b1
 
     return res.status(200).json(savedLog);
   } catch (error) {
@@ -1146,12 +1090,9 @@
     const user = await User.findOne({ username });
     if (!user) return res.status(404).json({ message: 'User not found' });
 
-<<<<<<< HEAD
     // Use user's timezone for date calculations
     const userTimezone = user.settings?.timezone || 'UTC';
 
-=======
->>>>>>> 392dd9b1
     let dateFilter: any = {};
     let daysPeriod = 1;
     const now = new Date();
@@ -1179,11 +1120,9 @@
       );
       const start = new Date(startLocal.getTime() + offsetNow);
       dateFilter = { date: { $gte: start } };
-<<<<<<< HEAD
+
       daysPeriod = userDate.getDate();
-=======
-      daysPeriod = now.getDate();
->>>>>>> 392dd9b1
+
     } else if (timeRange === 'year') {
       const startLocal = new Date(userDate.getFullYear(), 0, 1);
       const start = new Date(startLocal.getTime() + offsetNow);
@@ -1567,53 +1506,9 @@
 
     for (const user of users) {
       try {
-<<<<<<< HEAD
+
         await recalculateStreaksForUser(user._id);
-=======
-        const logs = await Log.find({ user: user._id }).sort({ date: 1 });
-        if (!logs.length || !user.stats) {
-          continue;
-        }
-
-        let currentStreak = 0;
-        let longestStreak = 0;
-        let lastStreakDate: Date | null = null;
-
-        for (const log of logs) {
-          const logDate = new Date(
-            log.date.getFullYear(),
-            log.date.getMonth(),
-            log.date.getDate()
-          );
-
-          if (!lastStreakDate) {
-            currentStreak = 1;
-          } else {
-            const diffDays = Math.floor(
-              (logDate.getTime() - lastStreakDate.getTime()) /
-                (1000 * 60 * 60 * 24)
-            );
-
-            if (diffDays === 1) {
-              currentStreak += 1;
-            } else if (diffDays === 0) {
-            } else {
-              currentStreak = 1;
-            }
-          }
-
-          if (currentStreak > longestStreak) {
-            longestStreak = currentStreak;
-          }
-
-          lastStreakDate = logDate;
-        }
-
-        user.stats.currentStreak = currentStreak;
-        user.stats.longestStreak = longestStreak;
-        user.stats.lastStreakDate = lastStreakDate;
-        await user.save();
->>>>>>> 392dd9b1
+
         results.updatedUsers++;
       } catch (error) {
         results.errors.push(
@@ -1647,7 +1542,6 @@
       });
     }
 
-<<<<<<< HEAD
     // Use user's timezone for date calculations
     const userTimezone = user.settings?.timezone || 'UTC';
     const now = new Date();
@@ -1676,14 +1570,6 @@
     );
     const thisMonthStart = new Date(thisMonthStartLocal.getTime() + offsetNow);
 
-=======
-    const now = new Date();
-    const today = new Date(now.getFullYear(), now.getMonth(), now.getDate());
-    const thisWeekStart = new Date(today);
-    thisWeekStart.setDate(today.getDate() - today.getDay());
-    const thisMonthStart = new Date(now.getFullYear(), now.getMonth(), 1);
-
->>>>>>> 392dd9b1
     const baseMatch = {
       user: user._id,
       mediaId: mediaId as string,
@@ -1930,7 +1816,6 @@
   const type = req.query.type as string;
 
   try {
-<<<<<<< HEAD
     // Use user's timezone for date calculations
     const userTimezone = user.settings?.timezone || 'UTC';
     const now = new Date();
@@ -1959,14 +1844,6 @@
     );
     const thisMonthStart = new Date(thisMonthStartLocal.getTime() + offsetNow);
 
-=======
-    const now = new Date();
-    const today = new Date(now.getFullYear(), now.getMonth(), now.getDate());
-    const thisWeekStart = new Date(today);
-    thisWeekStart.setDate(today.getDate() - today.getDay());
-    const thisMonthStart = new Date(now.getFullYear(), now.getMonth(), 1);
-
->>>>>>> 392dd9b1
     const baseMatch = { user: user._id };
     const typeMatch = type ? { ...baseMatch, type } : baseMatch;
 
