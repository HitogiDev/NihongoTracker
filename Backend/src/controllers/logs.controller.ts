import { Request, Response, NextFunction } from 'express';
import { ParamsDictionary } from 'express-serve-static-core';
import { MediaBase, Anime, Manga, Reading } from '../models/media.model.js';
import { ILog, IEditedFields, ICreateLog, IMediaDocument } from '../types.js';
import Log from '../models/log.model.js';
import User from '../models/user.model.js';
import { ObjectId, PipelineStage, Types } from 'mongoose';
import { customError } from '../middlewares/errorMiddleware.js';
import updateStats from '../services/updateStats.js';
import { searchAnilist } from '../services/searchAnilist.js';
import { updateLevelAndXp } from '../services/updateStats.js';
import {
  XP_FACTOR_TIME,
  XP_FACTOR_CHARS,
  XP_FACTOR_EPISODES,
  XP_FACTOR_PAGES,
} from '../middlewares/calculateXp.js';

export async function getUntrackedLogs(
  _req: Request,
  res: Response,
  next: NextFunction
) {
  const { user } = res.locals;
  try {
    const untrackedLogs = await Log.find({
      user: user._id,
      type: { $in: ['anime', 'manga', 'reading', 'vn'] },
      mediaId: { $exists: false },
    });
    return res.status(200).json(untrackedLogs);
  } catch (error) {
    return next(error as customError);
  }
}

export async function getRecentLogs(
  req: Request,
  res: Response,
  next: NextFunction
) {
  const { user } = res.locals;
  const limit = req.query.limit ? parseInt(req.query.limit as string) : 3;

  try {
    const recentLogs = await Log.aggregate([
      {
        $match: {
          user: user._id,
        },
      },
      {
        $sort: {
          date: -1,
        },
      },
      {
        $limit: limit,
      },
      {
        $lookup: {
          from: 'users',
          localField: 'user',
          foreignField: '_id',
          as: 'user',
        },
      },
      {
        $unwind: {
          path: '$user',
          preserveNullAndEmptyArrays: true,
        },
      },
      {
        $lookup: {
          from: 'media',
          localField: 'mediaId',
          foreignField: 'contentId',
          as: 'media',
        },
      },
      {
        $unwind: {
          path: '$media',
          preserveNullAndEmptyArrays: true,
        },
      },
      {
        $project: {
          _id: 1,
          date: 1,
          description: 1,
          type: 1,
          time: 1,
          episodes: 1,
          mediaId: 1,
          media: 1,
          xp: 1,
        },
      },
    ]);

    return res.status(200).json(recentLogs);
  } catch (error) {
    return next(error as customError);
  }
}

export async function getDashboardHours(
  _req: Request,
  res: Response,
  next: NextFunction
) {
  const { user } = res.locals;
  try {
    // Get date ranges for current month and previous month in UTC
    const now = new Date();
    // Use UTC methods to ensure consistent date handling regardless of server timezone
    const currentMonthStart = new Date(
      Date.UTC(now.getUTCFullYear(), now.getUTCMonth(), 1)
    );
    const previousMonthStart = new Date(
      Date.UTC(now.getUTCFullYear(), now.getUTCMonth() - 1, 1)
    );
    const previousMonthEnd = new Date(
      Date.UTC(now.getUTCFullYear(), now.getUTCMonth(), 0)
    );

    // Define reading and listening types
    const readingTypes = ['reading', 'manga', 'vn'];
    const listeningTypes = ['anime', 'audio', 'video'];

    // Get current month stats
    const currentMonthStats = await Log.aggregate([
      {
        $match: {
          user: user._id,
          date: { $gte: currentMonthStart, $lte: now },
        },
      },
      {
        $group: {
          _id: null,
          totalTime: {
            $sum: {
              $cond: [
                {
                  $and: [
                    { $eq: ['$type', 'anime'] },
                    {
                      $or: [
                        { $eq: ['$time', 0] },
                        { $eq: ['$time', null] },
                        { $eq: [{ $type: '$time' }, 'missing'] },
                      ],
                    },
                    { $gt: ['$episodes', 0] },
                  ],
                },
                { $multiply: ['$episodes', 24] }, // 24 minutes per episode
                '$time',
              ],
            },
          },
          readingTime: {
            $sum: {
              $cond: [{ $in: ['$type', readingTypes] }, '$time', 0],
            },
          },
          listeningTime: {
            $sum: {
              $cond: [
                {
                  $and: [
                    { $eq: ['$type', 'anime'] },
                    {
                      $or: [
                        { $eq: ['$time', 0] },
                        { $eq: ['$time', null] },
                        { $eq: [{ $type: '$time' }, 'missing'] },
                      ],
                    },
                    { $gt: ['$episodes', 0] },
                  ],
                },
                { $multiply: ['$episodes', 24] }, // 24 minutes per episode
                {
                  $cond: [{ $in: ['$type', listeningTypes] }, '$time', 0],
                },
              ],
            },
          },
        },
      },
    ]);

    // Get previous month stats
    const previousMonthStats = await Log.aggregate([
      {
        $match: {
          user: user._id,
          date: { $gte: previousMonthStart, $lte: previousMonthEnd },
        },
      },
      {
        $group: {
          _id: null,
          totalTime: {
            $sum: {
              $cond: [
                {
                  $and: [
                    { $eq: ['$type', 'anime'] },
                    {
                      $or: [
                        { $eq: ['$time', 0] },
                        { $eq: ['$time', null] },
                        { $eq: [{ $type: '$time' }, 'missing'] },
                      ],
                    },
                    { $gt: ['$episodes', 0] },
                  ],
                },
                { $multiply: ['$episodes', 24] }, // 24 minutes per episode
                '$time',
              ],
            },
          },
          readingTime: {
            $sum: {
              $cond: [{ $in: ['$type', readingTypes] }, '$time', 0],
            },
          },
          listeningTime: {
            $sum: {
              $cond: [
                {
                  $and: [
                    { $eq: ['$type', 'anime'] },
                    {
                      $or: [
                        { $eq: ['$time', 0] },
                        { $eq: ['$time', null] },
                        { $eq: [{ $type: '$time' }, 'missing'] },
                      ],
                    },
                    { $gt: ['$episodes', 0] },
                  ],
                },
                { $multiply: ['$episodes', 24] }, // 24 minutes per episode
                {
                  $cond: [{ $in: ['$type', listeningTypes] }, '$time', 0],
                },
              ],
            },
          },
        },
      },
    ]);

    // Ensure we have default values if no logs were found
    const current =
      currentMonthStats.length > 0
        ? currentMonthStats[0]
        : {
            totalTime: 0,
            readingTime: 0,
            listeningTime: 0,
          };

    const previous =
      previousMonthStats.length > 0
        ? previousMonthStats[0]
        : {
            totalTime: 0,
            readingTime: 0,
            listeningTime: 0,
          };

    // Remove _id from the results
    delete current._id;
    delete previous._id;

    return res.status(200).json({
      currentMonth: current,
      previousMonth: previous,
    });
  } catch (error) {
    return next(error as customError);
  }
}

interface IInitialMatch {
  user: Types.ObjectId;
  type?: string | { $in: string[] };
  date?: {
    $gte?: Date;
    $lte?: Date;
  };
  description?: { $regex: string; $options: string };
  mediaId?: string;
}

export async function getUserLogs(
  req: Request,
  res: Response,
  next: NextFunction
) {
  const page =
    req.query.page != undefined && parseInt(req.query.page as string) >= 0
      ? parseInt(req.query.page as string)
      : 1;
  const limit =
    req.query.limit != undefined && parseInt(req.query.limit as string) >= 0
      ? parseInt(req.query.limit as string)
      : 10;
  const skip = (page - 1) * limit;

  // Add start and end date filters
  const startDate = req.query.start
    ? new Date(req.query.start as string)
    : null;
  const endDate = req.query.end ? new Date(req.query.end as string) : null;

  // Add type filter - handle both string and array
  const type = req.query.type;

  // Add search functionality
  const search = req.query.search as string;

  try {
    // Check if username exists
    if (!req.params.username) {
      throw new customError('Username is required', 400);
    }

    // First verify the user exists and get their ObjectId
    const userExists = await User.findOne({
      username: req.params.username,
    }).select('_id');
    if (!userExists) {
      throw new customError('User not found', 404);
    }

    // Build the initial match criteria to filter logs efficiently
    let initialMatch: IInitialMatch = {
      user: userExists._id,
    };

    // Add type filter early - handle both string and array
    if (type) {
      if (Array.isArray(type)) {
        // If type is an array, use $in operator
        initialMatch.type = { $in: type as string[] };
      } else {
        // If type is a string, use direct match
        initialMatch.type = type as string;
      }
    }

    // Add date filter early
    if (startDate || endDate) {
      initialMatch.date = {
        ...(startDate && { $gte: startDate }),
        ...(endDate && { $lte: endDate }),
      };
    }

    // Add search filter early (if provided)
    if (search) {
      initialMatch.description = { $regex: search, $options: 'i' };
    }

    // Add media filters early
    if (req.query.mediaId && typeof req.query.mediaId === 'string') {
      initialMatch.mediaId = req.query.mediaId;
    }

    let pipeline: PipelineStage[] = [
      {
        $match: initialMatch,
      },
      {
        $sort: {
          date: -1,
        },
      },
      {
        $skip: skip,
      },
    ];

    // Only add limit if it's greater than 0
    if (limit > 0) {
      pipeline.push({
        $limit: limit,
      });
    }

    // Only project log fields and mediaId/type for the list
    pipeline.push({
      $project: {
        _id: 1,
        type: 1,
        mediaId: 1,
        xp: 1,
        description: 1,
        episodes: 1,
        pages: 1,
        chars: 1,
        time: 1,
        date: 1,
        // No media join here
      },
    });

    const logs = await Log.aggregate(pipeline, {
      collation: { locale: 'en', strength: 2 },
    });

    if (!logs.length) return res.sendStatus(204);

    return res.status(200).json(logs);
  } catch (error) {
    console.error('Error in getUserLogs:', error);
    return next(error as customError);
  }
}

export async function getLog(req: Request, res: Response, next: NextFunction) {
  try {
    const logAggregation = await Log.aggregate([
      {
        $match: {
          _id: new Types.ObjectId(req.params.id),
        },
      },
      {
        $lookup: {
          from: 'users',
          localField: 'user',
          foreignField: '_id',
          as: 'user',
        },
      },
      {
        $unwind: {
          path: '$user',
          preserveNullAndEmptyArrays: true,
        },
      },
      {
        $lookup: {
          from: 'media',
          let: { mediaId: '$mediaId', type: '$type' },
          pipeline: [
            {
              $match: {
                $expr: {
                  $and: [
                    { $eq: ['$contentId', '$$mediaId'] },
                    { $eq: ['$type', '$$type'] },
                  ],
                },
              },
            },
          ],
          as: 'mediaData',
        },
      },
      {
        $unwind: {
          path: '$mediaData',
          preserveNullAndEmptyArrays: true,
        },
      },
      {
        $project: {
          _id: 1,
          type: 1,
          description: 1,
          episodes: 1,
          pages: 1,
          chars: 1,
          time: 1,
          date: 1,
          mediaId: 1, // Keep original mediaId field
          xp: 1,
          'mediaData.title': 1,
          'mediaData.contentImage': 1,
          'mediaData.type': 1,
          'mediaData.contentId': 1,
          'mediaData.isAdult': 1,
        },
      },
    ]);

    const foundLog = logAggregation[0];
    if (!foundLog) throw new customError('Log not found', 404);

    // For shared logs, we want to include media information but not expose sensitive user data
    const sharedLogData = {
      _id: foundLog._id,
      type: foundLog.type,
      description: foundLog.description,
      episodes: foundLog.episodes,
      pages: foundLog.pages,
      chars: foundLog.chars,
      time: foundLog.time,
      date: foundLog.date,
      mediaId: foundLog.mediaId, // Original mediaId preserved
      media: foundLog.mediaData, // Populated media data in separate field
      xp: foundLog.xp,
      isAdult: foundLog.mediaData?.isAdult || false,
    };

    return res.status(200).json(sharedLogData);
  } catch (error) {
    return next(error as customError);
  }
}

export async function deleteLog(
  req: Request,
  res: Response,
  next: NextFunction
) {
  try {
    const deletedLog = await Log.findOneAndDelete({
      _id: req.params.id,
      user: res.locals.user.id,
    });

    res.locals.log = deletedLog;

    if (!deletedLog) {
      throw new customError('Log not found or not authorized', 404);
    }

    await updateStats(res, next, true); // Pass true for deletion
    return res.sendStatus(204);
  } catch (error) {
    return next(error as customError);
  }
}

export async function updateLog(
  req: Request<ParamsDictionary, any, ILog>,
  res: Response,
  next: NextFunction
) {
  const { description, time, date, mediaId, episodes, pages, chars, type, xp } =
    req.body;

  try {
    const log: ILog | null = await Log.findOne({
      _id: new Types.ObjectId(req.params.id),
      user: res.locals.user.id,
    });

    if (!log) throw new customError('Log not found', 404);

    const validKeys: (keyof IEditedFields)[] = [
      'episodes',
      'pages',
      'chars',
      'time',
      'xp',
    ];

    const editedFields: IEditedFields = {};

    for (const key in req.body) {
      if (validKeys.includes(key as keyof IEditedFields)) {
        const value = log[key as keyof IEditedFields];
        // Only assign if value is not null or undefined
        if (value !== null && value !== undefined) {
          editedFields[key as keyof IEditedFields] = value;
        }
      }
    }

    log.description = description !== undefined ? description : log.description;
    log.time = time !== undefined ? time : log.time;
    log.date = date !== undefined ? date : log.date;
    log.mediaId = mediaId !== undefined ? mediaId : log.mediaId;
    log.episodes = episodes !== undefined ? episodes : log.episodes;
    log.pages = pages !== undefined ? pages : log.pages;
    log.chars = chars !== undefined ? chars : log.chars;
    log.type = type !== undefined ? type : log.type;
    log.xp = xp !== undefined ? xp : log.xp; // Update XP from middleware calculation
    log.editedFields = editedFields;

    const updatedLog = await log.save();
    res.locals.log = updatedLog;
    await updateStats(res, next);

    log.editedFields = null;
    await log.save();

    return res.status(200).json(updatedLog);
  } catch (error) {
    return next(error as customError);
  }
}

export async function createLog(
  req: Request<ParamsDictionary, any, ICreateLog>,
  res: Response,
  next: NextFunction
) {
  const {
    type,
    mediaId,
    description,
    pages,
    episodes,
    xp,
    time,
    date,
    chars,
    mediaData,
  } = req.body;

  try {
    if (!type) throw new customError('Log type is required', 400);
    if (!description) throw new customError('Description is required', 400);

    // Parse date properly, ensuring it's stored in UTC
    let logDate: Date;
    if (date) {
      if (typeof date === 'string') {
        logDate = new Date(date); // This will parse ISO string with timezone info correctly
      } else {
        logDate = new Date(date);
      }
    } else {
      logDate = new Date(); // Current time in UTC
    }

    let logMedia;
    let createMedia = true;

    if (mediaId) {
      logMedia = await MediaBase.findOne({ contentId: mediaId, type });
      createMedia = false; // We already have mediaId, so no need to create new media
    }

    // Handle YouTube video creation for 'video' type logs
    if (type === 'video' && createMedia && mediaData) {
      // Create the channel media entry (using channel ID as the main media)
      const channelMedia = await MediaBase.create({
        contentId: mediaData.channelId, // Use channel ID as the content ID
        title: {
          contentTitleNative: mediaData.channelTitle,
          contentTitleEnglish: mediaData.channelTitle,
        },
        contentImage: mediaData.channelImage,
        coverImage: mediaData.channelImage,
        description: [
          { description: mediaData.channelDescription || '', language: 'eng' },
        ],
        type: 'video',
        isAdult: false,
      });

      logMedia = channelMedia;
    } else if (
      createMedia && // Media doesn't exist yet
      type !== 'audio' && // Not audio type
      type !== 'other' && // Not other type
      type !== 'video' && // Not video type (handled above)
      mediaId && // We have a mediaId
      mediaData // We have mediaData
    ) {
      // Create AniList media document (anime, manga, etc.)
      await MediaBase.create({
        contentId: mediaId,
        title: {
          contentTitleNative: mediaData.contentTitleNative,
          contentTitleEnglish: mediaData.contentTitleEnglish,
          contentTitleRomaji: mediaData.contentTitleRomaji,
        },
        contentImage: mediaData.contentImage,
        episodes: mediaData.episodes,
        episodeDuration: mediaData.episodeDuration,
        synonyms: mediaData.synonyms,
        chapters: mediaData.chapters,
        volumes: mediaData.volumes,
        isAdult: mediaData.isAdult,
        coverImage: mediaData.coverImage,
        type,
        description: mediaData.description
          ? [{ description: mediaData.description, language: 'eng' }]
          : undefined,
      });
    }

    if (!logMedia && createMedia) {
      // If we couldn't find or create media, we need to handle it
      logMedia = await MediaBase.findOne({
        contentId: mediaId,
        type,
      });
    }

    const user: ILog['user'] = res.locals.user._id;
    const newLog: ILog | null = new Log({
      user,
      type,
      mediaId: logMedia ? logMedia.contentId : mediaId,
      pages,
      episodes,
      xp,
      description,
      private: false,
      time,
      date: logDate, // Use properly parsed date
      chars,
    });
    if (!newLog) throw new customError('Log could not be created', 500);
    const savedLog = await newLog.save();
    if (!savedLog) throw new customError('Log could not be saved', 500);

    res.locals.log = savedLog;
    await updateStats(res, next);

    const userStats = await User.findById(res.locals.user._id);

    if (!userStats) throw new customError('User not found', 404);

    // Fix streak calculation logic
    const today = new Date();
    const todayString = new Date(
      today.getFullYear(),
      today.getMonth(),
      today.getDate()
    ).toISOString();

    // Get last streak date in the same format as today for comparison
    const lastStreakDate = userStats.stats.lastStreakDate
      ? new Date(
          userStats.stats.lastStreakDate.getFullYear(),
          userStats.stats.lastStreakDate.getMonth(),
          userStats.stats.lastStreakDate.getDate()
        ).toISOString()
      : null;

    const yesterday = new Date();
    yesterday.setDate(yesterday.getDate() - 1);
    const yesterdayString = new Date(
      yesterday.getFullYear(),
      yesterday.getMonth(),
      yesterday.getDate()
    ).toISOString();

    if (lastStreakDate === todayString) {
      // Already logged today, do nothing to streak count
    } else if (lastStreakDate === yesterdayString) {
      // Logged yesterday, increment streak
      userStats.stats.currentStreak += 1;
    } else if (!lastStreakDate || lastStreakDate !== todayString) {
      // No previous logs or gap in logs, reset streak to 1
      userStats.stats.currentStreak = 1;
    }

    // Update last streak date to today
    userStats.stats.lastStreakDate = today;

    // Update longest streak if current streak is longer
    if (userStats.stats.currentStreak > userStats.stats.longestStreak) {
      userStats.stats.longestStreak = userStats.stats.currentStreak;
    }
    await userStats.save();

    return res.status(200).json(savedLog);
  } catch (error) {
    return next(error as customError);
  }
}

interface IImportStats {
  listeningXp: number;
  readingXp: number;
  anilistMediaId: {
    anime: number[];
    manga: number[];
    reading: number[];
  };
}

async function createImportedMedia(
  userId: ObjectId,
  mediaIds?: IImportStats['anilistMediaId']
) {
  let logsMediaId: IImportStats['anilistMediaId'] | undefined;
  let createdMediaCount = 0;

  logsMediaId = mediaIds;

  if (
    logsMediaId &&
    (logsMediaId.anime.length > 0 ||
      logsMediaId.manga.length > 0 ||
      logsMediaId.reading.length > 0)
  ) {
    const userLogs = await Log.find({ user: userId });
    if (!userLogs) return 0;
    const logsMediaId = userLogs.reduce<IImportStats['anilistMediaId']>(
      (acc, log) => {
        if (log.mediaId) {
          if (log.type === 'anime') {
            acc.anime.push(parseInt(log.mediaId));
          } else if (log.type === 'manga') {
            acc.manga.push(parseInt(log.mediaId));
          } else if (log.type === 'reading') {
            acc.reading.push(parseInt(log.mediaId));
          }
        }
        return acc;
      },
      { anime: [], manga: [], reading: [] }
    );
    if (logsMediaId.anime.length > 0) {
      logsMediaId.anime = [...new Set(logsMediaId.anime)];
    }
    if (logsMediaId.manga.length > 0) {
      logsMediaId.manga = [...new Set(logsMediaId.manga)];
    }
    if (logsMediaId.reading.length > 0) {
      logsMediaId.reading = [...new Set(logsMediaId.reading)];
    }
  }

  for (const type in logsMediaId) {
    if (logsMediaId[type as keyof IImportStats['anilistMediaId']].length > 0) {
      const existingMedia = await MediaBase.find({
        contentId: {
          $in: logsMediaId[type as keyof IImportStats['anilistMediaId']].map(
            (id) => id.toString()
          ),
        },
      }).select('contentId');
      const existingContentIds = new Set(
        existingMedia.map((media) => media.contentId)
      );
      const newMediaId = logsMediaId[
        type as keyof IImportStats['anilistMediaId']
      ].filter((id) => !existingContentIds.has(id.toString()));
      const mediaData = await searchAnilist({
        ids: newMediaId,
        type: type === 'anime' ? 'ANIME' : 'MANGA',
      });
      if (mediaData.length > 0) {
        if (type === 'anime') {
          Anime.insertMany(mediaData, {
            ordered: false,
          });
        } else if (type === 'manga') {
          Manga.insertMany(mediaData, {
            ordered: false,
          });
        } else if (type === 'reading') {
          Reading.insertMany(mediaData, {
            ordered: false,
          });
        }
        return (createdMediaCount += mediaData.length);
      }
    }
  }
  return createdMediaCount;
}

export async function importLogs(
  req: Request,
  res: Response,
  next: NextFunction
) {
  const logs: ILog[] = req.body.logs;
  try {
    const importStats: IImportStats = logs.reduce<IImportStats>(
      (acc, log) => {
        if (
          log.type === 'video' ||
          log.type === 'audio' ||
          log.type === 'anime'
        ) {
          acc.listeningXp += log.xp;
        } else if (
          log.type === 'reading' ||
          log.type === 'manga' ||
          log.type === 'vn'
        ) {
          acc.readingXp += log.xp;
        }
        if (
          log.mediaId &&
          (log.type === 'anime' ||
            log.type === 'manga' ||
            log.type === 'reading')
        ) {
          if (!acc.anilistMediaId[log.type].includes(parseInt(log.mediaId))) {
            acc.anilistMediaId[log.type].push(parseInt(log.mediaId));
          }
        }
        return acc;
      },
      {
        listeningXp: 0,
        readingXp: 0,
        anilistMediaId: { anime: [], manga: [], reading: [] },
      }
    );
    res.locals.importedStats = importStats;
    const insertedLogs = await Log.insertMany(logs, {
      ordered: false,
    });
    await updateStats(res, next);

    const user = await User.findById(res.locals.user.id);
    if (!user) throw new customError('User not found', 404);
    user.lastImport = new Date();
    const savedUser = await user.save();
    if (!savedUser) throw new customError('User could not be updated', 500);

    const createdMedia = await createImportedMedia(
      res.locals.user._id,
      importStats.anilistMediaId
    );

    let statusMessage = `${insertedLogs.length} log${
      insertedLogs.length > 1 ? 's' : ''
    } imported successfully`;

    if (insertedLogs.length < logs.length) {
      statusMessage += `\n${logs.length - insertedLogs.length} log${
        logs.length - insertedLogs.length > 1 ? 's' : ''
      } failed to import`;
    } else if (logs.length === 0) {
      statusMessage = 'No logs to import, your logs are up to date';
    }

    if (createdMedia > 0) {
      statusMessage += `\n${createdMedia} media${
        createdMedia > 1 ? 's' : ''
      } imported successfully`;
    }
    return res.status(200).json({
      message: statusMessage,
    });
  } catch (error) {
    return next(error as customError);
  }
}

export async function assignMedia(
  req: Request,
  res: Response,
  next: NextFunction
) {
  interface IAssignData {
    logsId: string[];
    contentMedia: IMediaDocument;
  }
  try {
    const assignData: Array<IAssignData> = req.body;

    const results = await Promise.all(
      assignData.map(async (logsData) => {
        let media = await MediaBase.findOne({
          contentId: logsData.contentMedia.contentId,
        });
        if (!media) {
          media = await MediaBase.create(logsData.contentMedia);
        }

        // Check if we need to convert video logs to movie logs
        const shouldConvertToMovie = media.type === 'movie';
        const updateData: any = { mediaId: media.contentId };

        if (shouldConvertToMovie) {
          // Convert video type logs to movie type when matched to a movie
          updateData.type = 'movie';
        }

        const updatedLogs = await Log.updateMany(
          {
            _id: { $in: logsData.logsId },
          },
          updateData
        );

        if (!updatedLogs)
          throw new customError(
            `Log${logsData.logsId.length > 1 ? 's' : ''} not found`,
            404
          );

        return updatedLogs;
      })
    );

    return res.status(200).json({ results });
  } catch (error) {
    return next(error as customError);
  }
}

interface IGetUserStatsQuery {
  timeRange?: 'today' | 'month' | 'year' | 'total';
  type?: 'all' | 'anime' | 'manga' | 'reading' | 'audio' | 'video';
}

interface IStatByType {
  type: string;
  count: number;
  totalXp: number;
  totalChars: number;
  totalTimeMinutes: number;
  totalTimeHours: number;
  untrackedCount: number;
  dates: Array<{
    date: Date;
    xp: number;
    time?: number;
    episodes?: number;
  }>;
}

interface IUserStats {
  totals: {
    totalLogs: number;
    totalXp: number;
    totalTimeHours: number;
    readingHours: number;
    listeningHours: number;
    untrackedCount: number;
    totalChars: number;
    dailyAverageHours: number;
  };
  readingSpeedData?: Array<{
    date: Date;
    type: string;
    time: number;
    chars?: number;
    pages?: number;
    charsPerHour?: number | null;
  }>;
  timeRange: 'today' | 'month' | 'year' | 'total';
  selectedType: string;
}

export async function getUserStats(
  req: Request,
  res: Response,
  next: NextFunction
): Promise<Response<IUserStats> | void> {
  try {
    const { username } = req.params;
    const { timeRange = 'total', type = 'all' } =
      req.query as IGetUserStatsQuery;

    // Validate timeRange
    const validTimeRanges = ['today', 'month', 'year', 'total'];
    if (!validTimeRanges.includes(timeRange)) {
      return res.status(400).json({ message: 'Invalid time range' });
    }

    // Validate type - handle both string and array
    const validTypes = [
      'all',
      'anime',
      'manga',
      'reading',
      'audio',
      'video',
      'movie',
      'vn',
      'other',
    ];

    if (Array.isArray(type)) {
      // If type is an array, validate each type in the array
      const invalidTypes = type.filter((t) => !validTypes.includes(t));
      if (invalidTypes.length > 0) {
        return res.status(400).json({
          message: `Invalid types: ${invalidTypes.join(', ')}`,
        });
      }
    } else if (!validTypes.includes(type)) {
      return res.status(400).json({ message: 'Invalid type' });
    }

    const user = await User.findOne({ username });
    if (!user) return res.status(404).json({ message: 'User not found' });

    // Build date filter
    let dateFilter: any = {};
    let daysPeriod = 1; // Default for 'today'
    const now = new Date();
    if (timeRange === 'today') {
      const start = new Date(now.getFullYear(), now.getMonth(), now.getDate());
      dateFilter = { date: { $gte: start } };
      daysPeriod = 1;
    } else if (timeRange === 'month') {
      const start = new Date(now.getFullYear(), now.getMonth(), 1);
      dateFilter = { date: { $gte: start } };
      daysPeriod = now.getDate(); // Days elapsed in current month
    } else if (timeRange === 'year') {
      const start = new Date(now.getFullYear(), 0, 1);
      dateFilter = { date: { $gte: start } };
      const dayOfYear =
        Math.floor((now.getTime() - start.getTime()) / (1000 * 60 * 60 * 24)) +
        1;
      daysPeriod = dayOfYear;
    } else if (timeRange === 'total') {
      // For total, calculate days from first log to now
      const firstLog = await Log.findOne({ user: user._id }).sort({ date: 1 });
      if (firstLog) {
        const firstLogDate = firstLog.date ?? new Date(0);
        const daysDiff =
          Math.floor(
            (now.getTime() - firstLogDate.getTime()) / (1000 * 60 * 60 * 24)
          ) + 1;
        daysPeriod = daysDiff;
      } else {
        daysPeriod = 1; // Fallback if no logs exist
      }
    }

    // Build match filter for aggregation (this affects what gets aggregated)
    let aggregationMatch: any = { user: user._id, ...dateFilter };

    // Build match filter for totals calculation - handle array and string types
    let totalsMatch: any = { user: user._id, ...dateFilter };
    if (type !== 'all') {
      if (Array.isArray(type)) {
        totalsMatch.type = { $in: type };
      } else {
        totalsMatch.type = type;
      }
    }

    const logTypes = [
      'reading',
      'anime',
      'vn',
      'video',
      'movie',
      'manga',
      'audio',
      'other',
    ];

    // Aggregate stats by type (always get all types for the statsByType array)
    const statsByType: IStatByType[] = await Log.aggregate([
      { $match: aggregationMatch },
      {
        $group: {
          _id: '$type',
          count: { $sum: 1 },
          totalXp: { $sum: '$xp' },
          totalChars: { $sum: { $ifNull: ['$chars', 0] } },
          totalTime: {
            $sum: {
              $cond: [
                { $eq: ['$type', 'anime'] },
                {
                  $cond: [
                    { $ifNull: ['$time', false] },
                    '$time',
                    {
                      $cond: [
                        { $ifNull: ['$episodes', false] },
                        { $multiply: ['$episodes', 24] },
                        0,
                      ],
                    },
                  ],
                },
                {
                  $cond: [{ $ifNull: ['$time', false] }, '$time', 0],
                },
              ],
            },
          },
          untrackedCount: {
            $sum: {
              $cond: [
                {
                  $or: [
                    {
                      $and: [
                        { $eq: ['$type', 'anime'] },
                        { $eq: ['$time', null] },
                        { $eq: ['$episodes', null] },
                      ],
                    },
                    {
                      $and: [
                        { $ne: ['$type', 'anime'] },
                        { $eq: ['$time', null] },
                      ],
                    },
                  ],
                },
                1,
                0,
              ],
            },
          },
          dates: {
            $push: {
              date: '$date',
              xp: '$xp',
              time: '$time',
              episodes: '$episodes',
            },
          },
        },
      },
      {
        $project: {
          _id: 0,
          type: '$_id',
          count: 1,
          totalXp: 1,
          totalChars: 1,
          totalTimeMinutes: '$totalTime',
          totalTimeHours: { $divide: ['$totalTime', 60] },
          untrackedCount: 1,
          dates: 1,
        },
      },
    ]);

    // Calculate totals based on the filtered data (respects type filter)
    const filteredStatsByType =
      type === 'all'
        ? statsByType
        : Array.isArray(type)
          ? statsByType.filter((stat) => type.includes(stat.type))
          : statsByType.filter((stat) => stat.type === type);

    const totals = filteredStatsByType.reduce(
      (acc, stat) => {
        acc.totalLogs += stat.count;
        acc.totalXp += stat.totalXp;
        acc.totalTimeHours += stat.totalTimeHours;
        acc.untrackedCount += stat.untrackedCount;
        acc.totalChars += stat.totalChars || 0;

        // Separate reading and listening hours
        if (['reading', 'manga', 'vn'].includes(stat.type)) {
          acc.readingHours += stat.totalTimeHours;
        } else if (['anime', 'video', 'movie', 'audio'].includes(stat.type)) {
          acc.listeningHours += stat.totalTimeHours;
        }

        return acc;
      },
      {
        totalLogs: 0,
        totalXp: 0,
        totalTimeHours: 0,
        readingHours: 0,
        listeningHours: 0,
        untrackedCount: 0,
        totalChars: 0,
        dailyAverageHours: 0,
      }
    );

    // Calculate daily average hours
    totals.dailyAverageHours =
      daysPeriod > 0 ? totals.totalTimeHours / daysPeriod : 0;

    // Create a complete dataset with all types (for charts)
    const completeStats: IStatByType[] = logTypes.map((type) => {
      const typeStat = statsByType.find((stat) => stat.type === type);
      return (
        typeStat || {
          type,
          count: 0,
          totalXp: 0,
          totalChars: 0,
          totalTimeMinutes: 0,
          totalTimeHours: 0,
          untrackedCount: 0,
          dates: [],
        }
      );
    });

    // Calculate reading speed data for reading-type logs
    const readingSpeedData =
      type === 'all' ||
      (Array.isArray(type) &&
        type.some((t) => ['reading', 'manga', 'vn'].includes(t))) ||
      ['reading', 'manga', 'vn'].includes(type as string)
        ? await Log.aggregate([
            {
              $match: {
                user: user._id,
                ...dateFilter,
                type: { $in: ['reading', 'manga', 'vn'] },
                time: { $ne: null, $gt: 0 },
                $or: [
                  { chars: { $ne: null, $gt: 0 } },
                  { pages: { $ne: null, $gt: 0 } },
                ],
              },
            },
            {
              $project: {
                date: 1,
                type: 1,
                time: 1,
                chars: 1,
                pages: 1,
                charsPerHour: {
                  $cond: [
                    { $and: [{ $gt: ['$chars', 0] }, { $gt: ['$time', 0] }] },
                    { $divide: [{ $multiply: ['$chars', 60] }, '$time'] },
                    null,
                  ],
                },
              },
            },
            {
              $sort: { date: 1 },
            },
          ])
        : [];

    // Return comprehensive stats object
    return res.json({
      totals,
      statsByType: completeStats,
      readingSpeedData,
      timeRange,
      selectedType: Array.isArray(type) ? type.join(',') : type,
    });
  } catch (error) {
    return next(error);
  }
}

export async function recalculateXp(
  _req: Request,
  res: Response,
  next: NextFunction
) {
  try {
    // Check admin permission
    if (!res.locals.user.roles.includes('admin')) {
      return res.status(403).json({ message: 'Admin permission required' });
    }

    // Get all users
    const users = await User.find({});

    if (!users.length) {
      return res.status(404).json({ message: 'No users found' });
    }

    const results = {
      totalUsers: users.length,
      processedUsers: 0,
      updatedLogs: 0,
      errors: [] as string[],
    };

    // Process each user
    for (const user of users) {
      try {
        // Reset user's stats
        if (user.stats) {
          user.stats.readingXp = 0;
          user.stats.listeningXp = 0;
          user.stats.userXp = 0;
        }

        // Get all logs for this user
        const logs = await Log.find({ user: user._id });

        if (!logs.length) {
          continue;
        }

        // Process each log
        for (const log of logs) {
          // Recalculate XP
          const timeXp = log.time
            ? Math.floor(((log.time * 45) / 100) * XP_FACTOR_TIME)
            : 0;
          const charsXp = log.chars
            ? Math.floor((log.chars / 350) * XP_FACTOR_CHARS)
            : 0;
          const pagesXp = log.pages
            ? Math.floor(log.pages * XP_FACTOR_PAGES)
            : 0;
          const episodesXp = log.episodes
            ? Math.floor(((log.episodes * 45) / 100) * XP_FACTOR_EPISODES)
            : 0;

          const oldXp = log.xp;

          // Calculate new XP based on log type
          switch (log.type) {
            case 'anime':
              if (timeXp) {
                log.xp = timeXp;
              } else if (episodesXp) {
                log.xp = episodesXp;
              } else {
                log.xp = 0;
              }
              break;
            case 'vn':
            case 'video':
            case 'movie':
            case 'audio':
              log.xp = Math.max(timeXp, pagesXp, charsXp, episodesXp, 0);
              break;
            case 'reading':
            case 'manga':
              if (charsXp) {
                log.xp = Math.max(charsXp, timeXp);
              } else if (pagesXp) {
                log.xp = Math.max(pagesXp, timeXp);
              } else {
                log.xp = 0;
              }
              break;
            case 'other':
              log.xp = 0;
              break;
          }

          // Only save if XP changed
          if (log.xp !== oldXp) {
            await log.save();
            results.updatedLogs++;
          }

          // Update user's stats totals
          if (user.stats) {
            if (['anime', 'video', 'movie', 'audio'].includes(log.type)) {
              user.stats.listeningXp += log.xp;
            } else if (['reading', 'manga', 'vn'].includes(log.type)) {
              user.stats.readingXp += log.xp;
            }
            user.stats.userXp += log.xp;
          }
        }

        // Recalculate levels
        if (user.stats) {
          updateLevelAndXp(user.stats, 'reading');
          updateLevelAndXp(user.stats, 'listening');
          updateLevelAndXp(user.stats, 'user');

          // Save user with updated stats
          await user.save();
        }
        results.processedUsers++;
      } catch (error) {
        const customError = error as customError;
        results.errors.push(
          `Error processing user ${user.username}: ${customError.message}`
        );
      }
    }

    return res.status(200).json({
      message: `Recalculated stats for ${results.processedUsers} users (${results.updatedLogs} logs updated)`,
      results,
    });
  } catch (error) {
    return next(error as customError);
  }
}

// New endpoint: getLogDetails
export async function getLogDetails(
  req: Request,
  res: Response,
  next: NextFunction
) {
  try {
    const logAggregation = await Log.aggregate([
      {
        $match: {
          _id: new Types.ObjectId(req.params.id),
        },
      },
      {
        $lookup: {
          from: 'users',
          localField: 'user',
          foreignField: '_id',
          as: 'user',
        },
      },
      {
        $unwind: {
          path: '$user',
          preserveNullAndEmptyArrays: true,
        },
      },
      {
        $lookup: {
          from: 'media',
          let: { mediaId: '$mediaId', type: '$type' },
          pipeline: [
            {
              $match: {
                $expr: {
                  $and: [
                    { $eq: ['$contentId', '$$mediaId'] },
                    { $eq: ['$type', '$$type'] },
                  ],
                },
              },
            },
          ],
          as: 'mediaData',
        },
      },
      {
        $unwind: {
          path: '$mediaData',
          preserveNullAndEmptyArrays: true,
        },
      },
      {
        $project: {
          _id: 1,
          type: 1,
          description: 1,
          episodes: 1,
          pages: 1,
          chars: 1,
          time: 1,
          date: 1,
          mediaId: 1,
          xp: 1,
          editedFields: 1,
          private: 1,
          user: {
            _id: 1,
            username: 1,
            avatar: 1,
            titles: 1,
          },
          media: {
            _id: '$mediaData._id',
            contentId: '$mediaData.contentId',
            type: '$mediaData.type',
            title: '$mediaData.title',
            contentImage: '$mediaData.contentImage',
            coverImage: '$mediaData.coverImage',
            description: '$mediaData.description',
            episodes: '$mediaData.episodes',
            episodeDuration: '$mediaData.episodeDuration',
            chapters: '$mediaData.chapters',
            volumes: '$mediaData.volumes',
            isAdult: '$mediaData.isAdult',
            synonyms: '$mediaData.synonyms',
          },
        },
      },
    ]);

    const foundLog = logAggregation[0];
    if (!foundLog) throw new customError('Log not found', 404);

    // Return all details needed for LogCard details modal
    return res.status(200).json(foundLog);
  } catch (error) {
    return next(error as customError);
  }
}

// Recalculate streaks for all users (admin only)
export async function recalculateStreaks(
  _req: Request,
  res: Response,
  next: NextFunction
) {
  try {
    // Check admin permission
    if (!res.locals.user.roles.includes('admin')) {
      return res.status(403).json({ message: 'Admin permission required' });
    }

    const users = await User.find({});
    if (!users.length) {
      return res.status(404).json({ message: 'No users found' });
    }

    const results = {
      totalUsers: users.length,
      processedUsers: 0,
      updatedUsers: 0,
      errors: [] as string[],
    };

    for (const user of users) {
      try {
        // Fetch all logs for user, sorted by date ascending
        const logs = await Log.find({ user: user._id }).sort({ date: 1 });
        if (!logs.length || !user.stats) {
          continue;
        }

        let currentStreak = 0;
        let longestStreak = 0;
        let lastStreakDate: Date | null = null;

        for (const log of logs) {
          // Get log date (year, month, day only)
<<<<<<< HEAD
          const logDate = new Date(
            log.date.getFullYear(),
            log.date.getMonth(),
            log.date.getDate()
          );
=======
          const logDate = new Date(log.date.getFullYear(), log.date.getMonth(), log.date.getDate());
>>>>>>> 2de770b1

          if (!lastStreakDate) {
            // First log
            currentStreak = 1;
          } else {
            // Calculate difference in days
<<<<<<< HEAD
            const diffDays = Math.floor(
              (logDate.getTime() - lastStreakDate.getTime()) /
                (1000 * 60 * 60 * 24)
            );
=======
            const diffDays = Math.floor((logDate.getTime() - lastStreakDate.getTime()) / (1000 * 60 * 60 * 24));
>>>>>>> 2de770b1
            if (diffDays === 1) {
              // Consecutive day, increment streak
              currentStreak += 1;
            } else if (diffDays === 0) {
              // Same day, do nothing
            } else {
              // Gap, reset streak
              currentStreak = 1;
            }
          }

          // Update longest streak
          if (currentStreak > longestStreak) {
            longestStreak = currentStreak;
          }

          // Update last streak date
          lastStreakDate = logDate;
        }

        // Update user stats
        user.stats.currentStreak = currentStreak;
        user.stats.longestStreak = longestStreak;
        user.stats.lastStreakDate = lastStreakDate;
        await user.save();
        results.updatedUsers++;
      } catch (error) {
<<<<<<< HEAD
        results.errors.push(
          `Error processing user ${user.username}: ${(error as Error).message}`
        );
=======
        results.errors.push(`Error processing user ${user.username}: ${(error as Error).message}`);
>>>>>>> 2de770b1
      }
      results.processedUsers++;
    }

    return res.status(200).json({
      message: `Recalculated streaks for ${results.processedUsers} users (${results.updatedUsers} updated)`,
      results,
    });
  } catch (error) {
    return next(error as customError);
  }
}<|MERGE_RESOLUTION|>--- conflicted
+++ resolved
@@ -1622,29 +1622,24 @@
 
         for (const log of logs) {
           // Get log date (year, month, day only)
-<<<<<<< HEAD
+
           const logDate = new Date(
             log.date.getFullYear(),
             log.date.getMonth(),
             log.date.getDate()
           );
-=======
-          const logDate = new Date(log.date.getFullYear(), log.date.getMonth(), log.date.getDate());
->>>>>>> 2de770b1
 
           if (!lastStreakDate) {
             // First log
             currentStreak = 1;
           } else {
             // Calculate difference in days
-<<<<<<< HEAD
+
             const diffDays = Math.floor(
               (logDate.getTime() - lastStreakDate.getTime()) /
                 (1000 * 60 * 60 * 24)
             );
-=======
-            const diffDays = Math.floor((logDate.getTime() - lastStreakDate.getTime()) / (1000 * 60 * 60 * 24));
->>>>>>> 2de770b1
+
             if (diffDays === 1) {
               // Consecutive day, increment streak
               currentStreak += 1;
@@ -1672,13 +1667,9 @@
         await user.save();
         results.updatedUsers++;
       } catch (error) {
-<<<<<<< HEAD
         results.errors.push(
           `Error processing user ${user.username}: ${(error as Error).message}`
         );
-=======
-        results.errors.push(`Error processing user ${user.username}: ${(error as Error).message}`);
->>>>>>> 2de770b1
       }
       results.processedUsers++;
     }
