--- conflicted
+++ resolved
@@ -307,7 +307,6 @@
     params: { user1, user2, mediaId, type },
   });
   return data;
-<<<<<<< HEAD
 };
 
 // Log screen statistics interface
@@ -412,7 +411,4 @@
     params: { mediaId, type },
   });
   return data;
-}
-=======
-};
->>>>>>> d8024fef
+}