--- conflicted
+++ resolved
@@ -9,10 +9,7 @@
 import { OutletProfileContextType } from '../types';
 import { useUserDataStore } from '../store/userData';
 import { DayPicker } from 'react-day-picker';
-<<<<<<< HEAD
 import { useDateFormatting } from '../hooks/useDateFormatting';
-=======
->>>>>>> 392dd9b1
 
 function ProfileScreen() {
   const limit = 10;
@@ -34,12 +31,6 @@
   const [dateFilter, setDateFilter] = useState<
     'all' | 'today' | 'week' | 'month' | 'year' | 'custom'
   >('all');
-<<<<<<< HEAD
-=======
-  const [dateFilter, setDateFilter] = useState<
-    'all' | 'today' | 'week' | 'month' | 'year' | 'custom'
-  >('all');
->>>>>>> 392dd9b1
   const [customStartDate, setCustomStartDate] = useState<Date | undefined>(
     undefined
   );
@@ -73,18 +64,12 @@
 
   // Function to get date range based on filter
   const getDateRange = () => {
-<<<<<<< HEAD
     const now = getCurrentTime();
     const today = getDayBounds(now);
-=======
-    const now = new Date();
-    const today = new Date(now.getFullYear(), now.getMonth(), now.getDate());
->>>>>>> 392dd9b1
 
     switch (dateFilter) {
       case 'today': {
         return {
-<<<<<<< HEAD
           startDate: today.start,
           endDate: today.end,
         };
@@ -98,18 +83,6 @@
         return {
           startDate: weekStart,
           endDate: weekEnd,
-=======
-          startDate: today,
-          endDate: new Date(today.getTime() + 24 * 60 * 60 * 1000 - 1),
-        };
-      }
-      case 'week': {
-        const weekStart = new Date(today);
-        weekStart.setDate(today.getDate() - today.getDay()); // Start of week (Sunday)
-        return {
-          startDate: weekStart,
-          endDate: new Date(weekStart.getTime() + 7 * 24 * 60 * 60 * 1000 - 1),
->>>>>>> 392dd9b1
         };
       }
       case 'month': {
@@ -137,19 +110,11 @@
       }
       case 'custom': {
         if (customStartDate && customEndDate) {
-<<<<<<< HEAD
           const startBounds = getDayBounds(customStartDate);
           const endBounds = getDayBounds(customEndDate);
           return {
             startDate: startBounds.start,
             endDate: endBounds.end,
-=======
-          return {
-            startDate: customStartDate,
-            endDate: new Date(
-              customEndDate.getTime() + 24 * 60 * 60 * 1000 - 1
-            ), // End of day
->>>>>>> 392dd9b1
           };
         }
         return null;
@@ -314,8 +279,6 @@
                       onChange={(e) => setSearchTerm(e.target.value)}
                     />
                   </label>
-<<<<<<< HEAD
-
                   <select
                     className="select select-sm select-bordered w-full sm:w-auto"
                     value={filterType}
@@ -414,108 +377,6 @@
                           />
                         </div>
                       </div>
-
-=======
-
-                  <select
-                    className="select select-sm select-bordered w-full sm:w-auto"
-                    value={filterType}
-                    onChange={(e) => {
-                      const value = e.target.value;
-                      if (value === 'all' || isValidLogType(value)) {
-                        setFilterType(value as typeof filterType);
-                      }
-                    }}
-                  >
-                    <option value="all">All Types</option>
-                    <option value="anime">Anime</option>
-                    <option value="manga">Manga</option>
-                    <option value="reading">Reading</option>
-                    <option value="vn">Visual Novel</option>
-                    <option value="video">Video</option>
-                    <option value="audio">Audio</option>
-                    <option value="other">Other</option>
-                  </select>
-                </div>
-
-                {/* Date Filter Section */}
-                <div className="flex flex-col sm:flex-row gap-3">
-                  <select
-                    className="select select-sm select-bordered w-full sm:w-auto"
-                    value={dateFilter}
-                    onChange={(e) => {
-                      const value = e.target.value as typeof dateFilter;
-                      setDateFilter(value);
-                      // Reset custom dates when switching away from custom
-                      if (value !== 'custom') {
-                        setCustomStartDate(undefined);
-                        setCustomEndDate(undefined);
-                      }
-                    }}
-                  >
-                    <option value="all">All Time</option>
-                    <option value="today">Today</option>
-                    <option value="week">This Week</option>
-                    <option value="month">This Month</option>
-                    <option value="year">This Year</option>
-                    <option value="custom">Custom Range</option>
-                  </select>
-
-                  {/* Custom Date Range with DayPicker */}
-                  {dateFilter === 'custom' && (
-                    <div className="flex flex-col sm:flex-row gap-2 w-full sm:w-auto">
-                      {/* Start Date Dropdown */}
-                      <div className="dropdown dropdown-bottom">
-                        <div
-                          tabIndex={0}
-                          role="button"
-                          className="btn btn-outline btn-sm w-full sm:w-auto"
-                        >
-                          {customStartDate
-                            ? customStartDate.toLocaleDateString()
-                            : 'Start Date'}
-                          <svg
-                            xmlns="http://www.w3.org/2000/svg"
-                            className="h-4 w-4 ml-1"
-                            fill="none"
-                            viewBox="0 0 24 24"
-                            stroke="currentColor"
-                          >
-                            <path
-                              strokeLinecap="round"
-                              strokeLinejoin="round"
-                              strokeWidth="2"
-                              d="M8 7V3m8 4V3m-9 8h10M5 21h14a2 2 0 002-2V7a2 2 0 00-2-2H5a2 2 0 002 2z"
-                            />
-                          </svg>
-                        </div>
-                        <div
-                          tabIndex={0}
-                          className="dropdown-content z-[1000] card card-compact w-64 p-2 shadow bg-base-100 border border-base-300"
-                        >
-                          <DayPicker
-                            className="react-day-picker mx-auto"
-                            mode="single"
-                            selected={customStartDate}
-                            onSelect={(date) => {
-                              setCustomStartDate(date);
-                              // Close dropdown by removing focus
-                              (document.activeElement as HTMLElement)?.blur?.();
-                              // Reset end date if it's before the new start date
-                              if (
-                                customEndDate &&
-                                date &&
-                                customEndDate < date
-                              ) {
-                                setCustomEndDate(undefined);
-                              }
-                            }}
-                            disabled={(date) => date > new Date()} // Disable future dates
-                          />
-                        </div>
-                      </div>
-
->>>>>>> 392dd9b1
                       <span className="hidden sm:flex items-center text-base-content/50">
                         to
                       </span>
@@ -528,11 +389,7 @@
                           className={`btn btn-outline btn-sm w-full sm:w-auto ${!customStartDate ? 'btn-disabled' : ''}`}
                         >
                           {customEndDate
-<<<<<<< HEAD
                             ? formatDateOnly(customEndDate)
-=======
-                            ? customEndDate.toLocaleDateString()
->>>>>>> 392dd9b1
                             : 'End Date'}
                           <svg
                             xmlns="http://www.w3.org/2000/svg"
