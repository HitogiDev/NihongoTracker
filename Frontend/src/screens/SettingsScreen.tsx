<<<<<<< HEAD
import React, { useState, useRef, useEffect, useCallback } from 'react';
=======
import React, { useState, useRef } from 'react';
>>>>>>> 392dd9b1
import { useNavigate } from 'react-router-dom';
import {
  clearUserDataFn,
  importFromCSV,
  importLogsFn,
  updateUserFn,
} from '../api/trackerApi';
import { toast } from 'react-toastify';
import { AxiosError } from 'axios';
import { ILoginResponse } from '../types';
import { useMutation, useQueryClient } from '@tanstack/react-query';
import { useUserDataStore } from '../store/userData';
import ThemeSwitcher from '../components/ThemeSwitcher';
import TimezonePicker from '../components/TimezonePicker';
import ReactCrop, { Crop, PixelCrop } from 'react-image-crop';
import { canvasPreview } from '../utils/canvasPreview';

function SettingsScreen() {
  const { setUser, user } = useUserDataStore();
  const navigate = useNavigate();
  const [username, setUsername] = useState('');
  const [password, setPassword] = useState('');
  const [newPassword, setNewPassword] = useState('');
  const [newPasswordConfirm, setNewPasswordConfirm] = useState('');
  const [discordId, setDiscordId] = useState(user?.discordId || '');
  const [blurAdult, setBlurAdult] = useState(
    user?.settings?.blurAdultContent || false
  );
  const [hideUnmatchedAlert, setHideUnmatchedAlert] = useState(
    user?.settings?.hideUnmatchedLogsAlert || false
  );
<<<<<<< HEAD
  const [timezone, setTimezone] = useState(user?.settings?.timezone || 'UTC');
  const [isInitialized, setIsInitialized] = useState(false);
=======
>>>>>>> 392dd9b1

  const [avatarSrc, setAvatarSrc] = useState<string>('');
  const [bannerSrc, setBannerSrc] = useState<string>('');
  const [avatarCrop, setAvatarCrop] = useState<Crop>();
  const [bannerCrop, setBannerCrop] = useState<Crop>();
  const [completedAvatarCrop, setCompletedAvatarCrop] = useState<PixelCrop>();
  const [completedBannerCrop, setCompletedBannerCrop] = useState<PixelCrop>();
  const [showAvatarCrop, setShowAvatarCrop] = useState(false);
  const [showBannerCrop, setShowBannerCrop] = useState(false);

  // Add these new state variables for cropped files
  const [croppedAvatarFile, setCroppedAvatarFile] = useState<File | null>(null);
  const [croppedBannerFile, setCroppedBannerFile] = useState<File | null>(null);

  const avatarImgRef = useRef<HTMLImageElement>(null);
  const bannerImgRef = useRef<HTMLImageElement>(null);
  const avatarPreviewCanvasRef = useRef<HTMLCanvasElement>(null);
  const bannerPreviewCanvasRef = useRef<HTMLCanvasElement>(null);

  const queryClient = useQueryClient();

  const { mutate: updateUser, isPending } = useMutation({
    mutationFn: updateUserFn,
    onSuccess: (data: ILoginResponse) => {
      toast.success('User updated');
      setUser(data);
      void queryClient.invalidateQueries({
        predicate: (query) => {
          return ['user', 'ranking'].includes(query.queryKey[0] as string);
        },
      });
    },
    onError: (error) => {
      if (error instanceof AxiosError) {
        toast.error(error.response?.data.message);
      } else {
        toast.error(error.message ? error.message : 'An error occurred');
      }
    },
  });

  // Separate mutation for auto-saving preferences
  const { mutate: updatePreferences, isPending: isPreferencesPending } =
    useMutation({
      mutationFn: updateUserFn,
      onSuccess: (data: ILoginResponse) => {
        setUser(data);
        void queryClient.invalidateQueries({
          predicate: (query) => {
            return ['user', 'ranking'].includes(query.queryKey[0] as string);
          },
        });
      },
      onError: (error) => {
        if (error instanceof AxiosError) {
          toast.error(
            `Failed to save preference: ${error.response?.data.message}`
          );
        } else {
          toast.error('Failed to save preference');
        }
      },
    });

  // Debounced function to update preferences automatically
  const debouncedUpdatePreferences = useCallback(
    (prefType: string, value: string | boolean) => {
      const formData = new FormData();

      if (prefType === 'timezone') {
        formData.append('timezone', value as string);
      } else if (prefType === 'blurAdultContent') {
        formData.append('blurAdultContent', value.toString());
      } else if (prefType === 'hideUnmatchedLogsAlert') {
        formData.append('hideUnmatchedLogsAlert', value.toString());
      }

      updatePreferences(formData);
    },
    [updatePreferences]
  );

  // Use refs to track timeouts for debouncing
  const timezoneTimeoutRef = useRef<NodeJS.Timeout>();
  const blurAdultTimeoutRef = useRef<NodeJS.Timeout>();
  const hideUnmatchedTimeoutRef = useRef<NodeJS.Timeout>();

  // Initialize state from user data once
  useEffect(() => {
    if (user && !isInitialized) {
      setDiscordId(user.discordId || '');
      setBlurAdult(user.settings?.blurAdultContent || false);
      setHideUnmatchedAlert(user.settings?.hideUnmatchedLogsAlert || false);
      setTimezone(user.settings?.timezone || 'UTC');
      setIsInitialized(true);
    }
  }, [user, isInitialized]);

  // Auto-save preferences when they change (only after initialization)
  useEffect(() => {
    if (
      isInitialized &&
      user?.settings?.timezone !== timezone &&
      timezone !== (user?.settings?.timezone || 'UTC')
    ) {
      if (timezoneTimeoutRef.current) {
        clearTimeout(timezoneTimeoutRef.current);
      }
      timezoneTimeoutRef.current = setTimeout(() => {
        debouncedUpdatePreferences('timezone', timezone);
      }, 500);
    }

    return () => {
      if (timezoneTimeoutRef.current) {
        clearTimeout(timezoneTimeoutRef.current);
      }
    };
  }, [
    timezone,
    user?.settings?.timezone,
    debouncedUpdatePreferences,
    isInitialized,
  ]);

  useEffect(() => {
    if (isInitialized && user?.settings?.blurAdultContent !== blurAdult) {
      if (blurAdultTimeoutRef.current) {
        clearTimeout(blurAdultTimeoutRef.current);
      }
      blurAdultTimeoutRef.current = setTimeout(() => {
        debouncedUpdatePreferences('blurAdultContent', blurAdult);
      }, 500);
    }

    return () => {
      if (blurAdultTimeoutRef.current) {
        clearTimeout(blurAdultTimeoutRef.current);
      }
    };
  }, [
    blurAdult,
    user?.settings?.blurAdultContent,
    debouncedUpdatePreferences,
    isInitialized,
  ]);

  useEffect(() => {
    if (
      isInitialized &&
      user?.settings?.hideUnmatchedLogsAlert !== hideUnmatchedAlert
    ) {
      if (hideUnmatchedTimeoutRef.current) {
        clearTimeout(hideUnmatchedTimeoutRef.current);
      }
      hideUnmatchedTimeoutRef.current = setTimeout(() => {
        debouncedUpdatePreferences(
          'hideUnmatchedLogsAlert',
          hideUnmatchedAlert
        );
      }, 500);
    }

    return () => {
      if (hideUnmatchedTimeoutRef.current) {
        clearTimeout(hideUnmatchedTimeoutRef.current);
      }
    };
  }, [
    hideUnmatchedAlert,
    user?.settings?.hideUnmatchedLogsAlert,
    debouncedUpdatePreferences,
    isInitialized,
  ]);

  const { mutate: syncLogs, isPending: isSyncPending } = useMutation({
    mutationFn: importLogsFn,
    onSuccess: (data) => {
      toast.success(data.message);
      void queryClient.invalidateQueries({
        predicate: (query) => {
          return ['logs', 'user', 'ranking'].includes(
            query.queryKey[0] as string
          );
        },
      });
    },
    onError: (error) => {
      if (error instanceof AxiosError) {
        toast.error(error.response?.data.message);
      } else {
        toast.error(error.message ? error.message : 'An error occurred');
      }
    },
  });

  const { mutate: importCSVLogs, isPending: isImportPending } = useMutation({
    mutationFn: importFromCSV,
    onSuccess: (data) => {
      toast.success(data.message);
      void queryClient.invalidateQueries({
        predicate: (query) => {
          return ['logs', 'user'].includes(query.queryKey[0] as string);
        },
      });
    },
    onError: (error) => {
      if (error instanceof AxiosError) {
        toast.error(error.response?.data.message);
      } else {
        toast.error(error.message ? error.message : 'An error occurred');
      }
    },
  });

  const { mutate: clearData, isPending: isClearDataPending } = useMutation({
    mutationFn: clearUserDataFn,
    onSuccess: (data) => {
      toast.success(data.message);
      void queryClient.invalidateQueries({
        predicate: (query) => {
          return ['logs', 'user'].includes(query.queryKey[0] as string);
        },
      });
    },
    onError: (error) => {
      if (error instanceof AxiosError) {
        toast.error(error.response?.data.message);
      } else {
        toast.error(error.message ? error.message : 'An error occurred');
      }
    },
  });

  async function handleSyncLogs(e: React.FormEvent) {
    e.preventDefault();
    syncLogs();
  }

  async function handleImportCSV(e: React.FormEvent) {
    e.preventDefault();
    const csvFileInput = document.getElementById('csv') as HTMLInputElement;
    if (!csvFileInput.files || csvFileInput.files.length === 0) {
      toast.error('Please select a CSV file');
      return;
    }
    const csvFile = csvFileInput.files[0];
    const formData = new FormData();
    formData.append('csv', csvFile);
    importCSVLogs(formData);
  }

  async function handleClearData() {
    (document.getElementById('clear_data_modal') as HTMLDialogElement).close();
    clearData();
  }

  async function handleUpdateUser(e: React.FormEvent) {
    e.preventDefault();
    const formData = new FormData();

    // Only append fields that have values to avoid sending empty strings
    if (username.trim()) formData.append('username', username);
    if (password.trim()) formData.append('password', password);
    if (newPassword.trim()) formData.append('newPassword', newPassword);
    if (newPasswordConfirm.trim())
      formData.append('newPasswordConfirm', newPasswordConfirm);

    // Always append discordId (even if empty to allow clearing)
    formData.append('discordId', discordId);
<<<<<<< HEAD

    // Note: Preferences (blurAdultContent, hideUnmatchedLogsAlert, timezone)
    // are now auto-saved and don't need to be included in manual updates
=======
    formData.append('blurAdultContent', blurAdult.toString());
    formData.append('hideUnmatchedLogsAlert', hideUnmatchedAlert.toString());
>>>>>>> 392dd9b1

    // Use cropped files if available, otherwise fall back to original files
    if (croppedAvatarFile) {
      formData.append('avatar', croppedAvatarFile);
    } else {
      const avatarInput = document.getElementById('avatar') as HTMLInputElement;
      if (avatarInput.files && avatarInput.files.length > 0) {
        formData.append('avatar', avatarInput.files[0]);
      }
    }

    if (croppedBannerFile) {
      formData.append('banner', croppedBannerFile);
    } else {
      const bannerInput = document.getElementById('banner') as HTMLInputElement;
      if (bannerInput.files && bannerInput.files.length > 0) {
        formData.append('banner', bannerInput.files[0]);
      }
    }

    updateUser(formData);
  }

  async function handleAvatarCropComplete() {
    if (
      completedAvatarCrop?.width &&
      completedAvatarCrop?.height &&
      avatarImgRef.current &&
      avatarPreviewCanvasRef.current
    ) {
      await canvasPreview(
        avatarImgRef.current,
        avatarPreviewCanvasRef.current,
        completedAvatarCrop
      );
      avatarPreviewCanvasRef.current.classList.remove('hidden');

      // Convert canvas to blob and create a File
      avatarPreviewCanvasRef.current.toBlob(
        (blob) => {
          if (blob) {
            const croppedFile = new File([blob], 'avatar.jpg', {
              type: 'image/jpeg',
            });
            setCroppedAvatarFile(croppedFile);
          }
        },
        'image/jpeg',
        0.9
      );

      setShowAvatarCrop(false);
    }
  }

  async function handleBannerCropComplete() {
    if (
      completedBannerCrop?.width &&
      completedBannerCrop?.height &&
      bannerImgRef.current &&
      bannerPreviewCanvasRef.current
    ) {
      // Verify aspect ratio before processing
      const aspectRatio =
        completedBannerCrop.width / completedBannerCrop.height;
      console.log(
        'Banner crop aspect ratio:',
        aspectRatio,
        'Expected: 2.33...'
      ); // 21/9 ≈ 2.33

      await canvasPreview(
        bannerImgRef.current,
        bannerPreviewCanvasRef.current,
        completedBannerCrop
      );
      bannerPreviewCanvasRef.current.classList.remove('hidden');

      // Convert canvas to blob and create a File
      bannerPreviewCanvasRef.current.toBlob(
        (blob) => {
          if (blob) {
            const croppedFile = new File([blob], 'banner.jpg', {
              type: 'image/jpeg',
            });
            setCroppedBannerFile(croppedFile);
          }
        },
        'image/jpeg',
        0.9
      );

      setShowBannerCrop(false);
    }
  }

  async function onSelectAvatarFile(e: React.ChangeEvent<HTMLInputElement>) {
    if (e.target.files && e.target.files.length > 0) {
      // Clear any previous cropped file
      setCroppedAvatarFile(null);

      const reader = new FileReader();
      reader.addEventListener('load', () => {
        setAvatarSrc(reader.result?.toString() || '');
        setShowAvatarCrop(true);
      });
      reader.readAsDataURL(e.target.files[0]);
    }
  }

  async function onSelectBannerFile(e: React.ChangeEvent<HTMLInputElement>) {
    if (e.target.files && e.target.files.length > 0) {
      // Clear any previous cropped file
      setCroppedBannerFile(null);

      const reader = new FileReader();
      reader.addEventListener('load', () => {
        setBannerSrc(reader.result?.toString() || '');
        setShowBannerCrop(true);
      });
      reader.readAsDataURL(e.target.files[0]);
    }
  }

  function onAvatarImageLoad() {
    setAvatarCrop({
      unit: '%',
      width: 90,
      height: 90,
      x: 5,
      y: 5,
    });
  }

  function onBannerImageLoad() {
    if (bannerImgRef.current) {
      const { naturalWidth, naturalHeight } = bannerImgRef.current;

      // Calculate the maximum crop size that fits in the image with 21:9 aspect ratio
      const targetAspectRatio = 21 / 9; // ~2.33
      const imageAspectRatio = naturalWidth / naturalHeight;

      let cropWidthPercent, cropHeightPercent;

      if (imageAspectRatio > targetAspectRatio) {
        // Image is wider than 21:9, constrain by height
        // Use 80% of height, then calculate width to maintain aspect ratio
        cropHeightPercent = 80;
        cropWidthPercent =
          (cropHeightPercent * targetAspectRatio * naturalHeight) /
          naturalWidth;

        // If the calculated width exceeds 100%, constrain by width instead
        if (cropWidthPercent > 95) {
          cropWidthPercent = 80;
          cropHeightPercent =
            (cropWidthPercent * naturalWidth) /
            (targetAspectRatio * naturalHeight);
        }
      } else {
        // Image is narrower than 21:9, constrain by width
        // Use 80% of width, then calculate height to maintain aspect ratio
        cropWidthPercent = 80;
        cropHeightPercent =
          (cropWidthPercent * naturalWidth) /
          (targetAspectRatio * naturalHeight);

        // If the calculated height exceeds 100%, constrain by height instead
        if (cropHeightPercent > 95) {
          cropHeightPercent = 80;
          cropWidthPercent =
            (cropHeightPercent * targetAspectRatio * naturalHeight) /
            naturalWidth;
        }
      }

      // Center the crop
      const cropX = (100 - cropWidthPercent) / 2;
      const cropY = (100 - cropHeightPercent) / 2;

      setBannerCrop({
        unit: '%',
        width: cropWidthPercent,
        height: cropHeightPercent,
        x: cropX,
        y: cropY,
      });
    }
  }

  return (
    <div className="min-h-screen bg-base-200 mt-16">
      {/* Confirm Clear Data Modal */}
      <dialog
        id="clear_data_modal"
        className="modal modal-bottom sm:modal-middle"
      >
        <div className="modal-box">
          <h3 className="font-bold text-lg text-error">
            Confirm Data Deletion
          </h3>
          <div className="divider"></div>
          <p className="py-4">
            This will permanently delete all your logs and statistics. This
            action cannot be undone.
          </p>

          <div className="modal-action">
            <button
              className="btn btn-error"
              onClick={handleClearData}
              disabled={isClearDataPending}
            >
              {isClearDataPending ? (
                <>
                  <span className="loading loading-spinner loading-sm"></span>
                  Clearing...
                </>
              ) : (
                'Delete All Data'
              )}
            </button>
            <form method="dialog">
              <button className="btn btn-outline">Cancel</button>
            </form>
          </div>
        </div>
        <form method="dialog" className="modal-backdrop">
          <button>close</button>
        </form>
      </dialog>

      {/* Avatar Crop Modal */}
      {showAvatarCrop && (
        <dialog className="modal modal-open">
          <div className="modal-box max-w-2xl">
            <h3 className="font-bold text-lg mb-4">Crop Avatar</h3>
            <div className="flex justify-center">
              <ReactCrop
                crop={avatarCrop}
                onChange={(_, percentCrop) => setAvatarCrop(percentCrop)}
                onComplete={(c) => setCompletedAvatarCrop(c)}
                aspect={1}
                circularCrop
              >
                <img
                  ref={avatarImgRef}
                  alt="Crop avatar"
                  src={avatarSrc}
                  onLoad={onAvatarImageLoad}
                  className="max-h-96"
                />
              </ReactCrop>
            </div>
            <div className="modal-action">
              <button
                className="btn btn-primary"
                onClick={handleAvatarCropComplete}
                disabled={
                  !completedAvatarCrop?.width || !completedAvatarCrop?.height
                }
              >
                Apply Crop
              </button>
              <button
                className="btn btn-outline"
                onClick={() => setShowAvatarCrop(false)}
              >
                Cancel
              </button>
            </div>
          </div>
        </dialog>
      )}

      {/* Banner Crop Modal */}
      {showBannerCrop && (
        <dialog className="modal modal-open">
          <div className="modal-box max-w-4xl">
            <h3 className="font-bold text-lg mb-4">Crop Banner</h3>
            <div className="flex justify-center">
              <ReactCrop
                crop={bannerCrop}
                onChange={(_, percentCrop) => setBannerCrop(percentCrop)}
                onComplete={(c) => setCompletedBannerCrop(c)}
                aspect={21 / 9}
                minWidth={105}
                minHeight={45} // 105 * (9/21) = 45
                keepSelection
                ruleOfThirds
              >
                <img
                  ref={bannerImgRef}
                  alt="Crop banner"
                  src={bannerSrc}
                  onLoad={onBannerImageLoad}
                  className="max-h-96"
                />
              </ReactCrop>
            </div>
            <div className="modal-action">
              <button
                className="btn btn-primary"
                onClick={handleBannerCropComplete}
                disabled={
                  !completedBannerCrop?.width || !completedBannerCrop?.height
                }
              >
                Apply Crop
              </button>
              <button
                className="btn btn-outline"
                onClick={() => setShowBannerCrop(false)}
              >
                Cancel
              </button>
            </div>
          </div>
        </dialog>
      )}

      {/* Hero Section */}
      <div className="bg-base-100 shadow-sm border-b border-base-300">
        <div className="container mx-auto px-4 py-8">
          <div className="text-center">
            <h1 className="text-4xl font-bold text-base-content mb-2">
              Settings
            </h1>
            <p className="text-base-content/70 text-lg">
              Manage your account and preferences
            </p>
          </div>
        </div>
      </div>

      {/* Main Content */}
      <div className="container mx-auto px-4 py-8 max-w-6xl">
        <div className="grid grid-cols-1 xl:grid-cols-3 gap-8">
          {/* Profile Settings - Left Column */}
          <div className="xl:col-span-2 space-y-6">
            {/* Basic Profile Info */}
            <div className="card bg-base-100 shadow-xl border border-base-300/50">
              <div className="card-body">
                <div className="flex items-center gap-3 mb-6">
                  <div className="p-3 bg-primary/10 rounded-lg">
                    <svg
                      xmlns="http://www.w3.org/2000/svg"
                      className="h-6 w-6 text-primary"
                      fill="none"
                      viewBox="0 0 24 24"
                      stroke="currentColor"
                    >
                      <path
                        strokeLinecap="round"
                        strokeLinejoin="round"
                        strokeWidth={2}
                        d="M16 7a4 4 0 11-8 0 4 4 0 018 0zM12 14a7 7 0 00-7 7h14a7 7 0 00-7-7z"
                      />
                    </svg>
                  </div>
                  <div>
                    <h2 className="text-2xl font-bold">Profile Information</h2>
                    <p className="text-base-content/70">
                      Update your basic profile details
                    </p>
                  </div>
                </div>

                <form onSubmit={handleUpdateUser} className="space-y-6">
                  <div className="grid grid-cols-1 md:grid-cols-2 gap-6">
                    <div className="form-control">
                      <label className="label">
                        <span className="label-text font-medium">Username</span>
                      </label>
                      <input
                        type="text"
                        className="input input-bordered focus:input-primary transition-colors"
                        placeholder={user?.username || 'Enter username'}
                        value={username}
                        onChange={(e) => setUsername(e.target.value)}
                      />
                      <label className="label">
                        <span className="label-text-alt text-base-content/60">
                          Current: {user?.username || 'Not set'}
                        </span>
                      </label>
                    </div>

                    <div className="form-control">
                      <label className="label">
                        <span className="label-text font-medium">
                          Discord ID
                        </span>
                      </label>
                      <input
                        type="text"
                        className="input input-bordered focus:input-primary transition-colors"
                        placeholder="Enter Discord ID (e.g., 123456789012345678)"
                        value={discordId}
                        onChange={(e) => setDiscordId(e.target.value)}
                      />
                      <label className="label">
                        <span className="label-text-alt text-base-content/60">
                          {user?.discordId
                            ? `Current: ${user.discordId}`
                            : 'Required for syncing external logs (Anilist, etc.)'}
                        </span>
                      </label>
                    </div>
                  </div>

                  {/* Media Uploads */}
                  <div className="space-y-6">
                    <div className="divider">
                      <span className="text-base-content/70 font-medium">
                        Media & Appearance
                      </span>
                    </div>

                    <div className="grid grid-cols-1 lg:grid-cols-2 gap-6">
                      <div className="form-control">
                        <label className="label">
                          <span className="label-text font-medium">Avatar</span>
                        </label>
                        <input
                          type="file"
                          id="avatar"
                          className="file-input file-input-bordered file-input-primary"
                          accept="image/*"
                          onChange={onSelectAvatarFile}
                        />
                        <label className="label">
                          <span className="label-text-alt text-base-content/60">
                            Recommended: Square image, max 2MB
                          </span>
                        </label>
                        <canvas
                          ref={avatarPreviewCanvasRef}
                          className="rounded-lg border-2 border-base-300 mt-4 hidden shadow-sm"
                          style={{
                            objectFit: 'contain',
                            width: 120,
                            height: 120,
                          }}
                        />
                      </div>

                      <div className="form-control">
                        <label className="label">
                          <span className="label-text font-medium">Banner</span>
                        </label>
                        <input
                          type="file"
                          id="banner"
                          className="file-input file-input-bordered file-input-primary"
                          accept="image/*"
                          onChange={onSelectBannerFile}
                        />
                        <label className="label">
                          <span className="label-text-alt text-base-content/60">
                            Recommended: 21:9 aspect ratio, max 5MB
                          </span>
                        </label>
                        <canvas
                          ref={bannerPreviewCanvasRef}
                          className="rounded-lg border-2 border-base-300 mt-4 hidden shadow-sm"
                          style={{
                            objectFit: 'contain',
                            width: '100%',
                            maxHeight: 150,
                          }}
                        />
                      </div>
                    </div>
                  </div>

                  <div className="card-actions justify-end pt-4">
                    <button
                      type="submit"
                      className="btn btn-primary btn-lg"
                      disabled={isPending}
                    >
                      {isPending ? (
                        <>
                          <span className="loading loading-spinner loading-sm"></span>
                          Updating...
                        </>
                      ) : (
                        <>
                          <svg
                            xmlns="http://www.w3.org/2000/svg"
                            className="h-5 w-5"
                            fill="none"
                            viewBox="0 0 24 24"
                            stroke="currentColor"
                          >
                            <path
                              strokeLinecap="round"
                              strokeLinejoin="round"
                              strokeWidth={2}
                              d="M5 13l4 4L19 7"
                            />
                          </svg>
                          Update Profile
                        </>
                      )}
                    </button>
                  </div>
                </form>
              </div>
            </div>

            {/* Security Settings */}
            <div className="card bg-base-100 shadow-xl border border-base-300/50">
              <div className="card-body">
                <div className="flex items-center gap-3 mb-6">
                  <div className="p-3 bg-secondary/10 rounded-lg">
                    <svg
                      xmlns="http://www.w3.org/2000/svg"
                      className="h-6 w-6 text-secondary"
                      fill="none"
                      viewBox="0 0 24 24"
                      stroke="currentColor"
                    >
                      <path
                        strokeLinecap="round"
                        strokeLinejoin="round"
                        strokeWidth={2}
                        d="M12 15v2m-6 4h12a2 2 0 002-2v-6a2 2 0 00-2-2H6a2 2 0 00-2 2v6a2 2 0 002 2zm10-10V7a4 4 0 00-8 0v4h8z"
                      />
                    </svg>
                  </div>
                  <div>
                    <h2 className="text-2xl font-bold">Security</h2>
                    <p className="text-base-content/70">
                      Update your password and security settings
                    </p>
                  </div>
                </div>

                <form onSubmit={handleUpdateUser} className="space-y-6">
                  <div className="form-control w-full">
                    <label className="label">
                      <span className="label-text font-medium">
                        Current Password
                      </span>
                    </label>
                    <input
                      type="password"
                      className="input input-bordered focus:input-secondary transition-colors w-full"
                      placeholder="Enter current password"
                      value={password}
                      onChange={(e) => setPassword(e.target.value)}
                    />
                    <label className="label">
                      <span className="label-text-alt text-base-content/60">
                        Required to verify your identity
                      </span>
                    </label>
                  </div>

                  <div className="form-control w-full">
                    <label className="label">
                      <span className="label-text font-medium">
                        New Password
                      </span>
                    </label>
                    <input
                      type="password"
                      className="input input-bordered focus:input-secondary transition-colors w-full"
                      placeholder="Enter new password"
                      value={newPassword}
                      onChange={(e) => setNewPassword(e.target.value)}
                    />
                    <label className="label">
                      <span className="label-text-alt text-base-content/60">
                        Choose a strong password
                      </span>
                    </label>
                  </div>

                  <div className="form-control w-full">
                    <label className="label">
                      <span className="label-text font-medium">
                        Confirm New Password
                      </span>
                    </label>
                    <input
                      type="password"
                      className="input input-bordered focus:input-secondary transition-colors w-full"
                      placeholder="Confirm new password"
                      value={newPasswordConfirm}
                      onChange={(e) => setNewPasswordConfirm(e.target.value)}
                    />
                    <label className="label">
                      <span className="label-text-alt text-base-content/60">
                        Must match the new password above
                      </span>
                    </label>
                  </div>

                  <div className="card-actions justify-end pt-4">
                    <button
                      type="submit"
                      className="btn btn-secondary btn-lg"
                      disabled={
                        isPending ||
                        !password ||
                        !newPassword ||
                        !newPasswordConfirm
                      }
                    >
                      {isPending ? (
                        <>
                          <span className="loading loading-spinner loading-sm"></span>
                          Updating...
                        </>
                      ) : (
                        <>
                          <svg
                            xmlns="http://www.w3.org/2000/svg"
                            className="h-5 w-5"
                            fill="none"
                            viewBox="0 0 24 24"
                            stroke="currentColor"
                          >
                            <path
                              strokeLinecap="round"
                              strokeLinejoin="round"
                              strokeWidth={2}
                              d="M15 7a2 2 0 012 2m4 0a6 6 0 01-7.743 5.743L11 17H9v2H7v2H4a1 1 0 01-1-1v-2.586a1 1 0 01.293-.707l5.964-5.964A6 6 0 1121 9z"
                            />
                          </svg>
                          Change Password
                        </>
                      )}
                    </button>
                  </div>
                </form>
              </div>
            </div>
          </div>

          {/* Right Sidebar */}
          <div className="space-y-6">
            {/* Preferences */}
            <div className="card bg-base-100 shadow-xl border border-base-300/50">
              <div className="card-body">
                <div className="flex items-center gap-3 mb-6">
                  <div className="p-3 bg-accent/10 rounded-lg">
                    <svg
                      xmlns="http://www.w3.org/2000/svg"
                      className="h-6 w-6 text-accent"
                      fill="none"
                      viewBox="0 0 24 24"
                      stroke="currentColor"
                    >
                      <path
                        strokeLinecap="round"
                        strokeLinejoin="round"
                        strokeWidth={2}
                        d="M10.325 4.317c.426-1.756 2.924-1.756 3.35 0a1.724 1.724 0 002.573 1.066c1.543-.94 3.31.826 2.37 2.37a1.724 1.724 0 001.065 2.572c1.756.426 1.756 2.924 0 3.35a1.724 1.724 0 00-1.066 2.573c.94 1.543-.826 3.31-2.37 2.37a1.724 1.724 0 00-2.572 1.065c-.426 1.756-2.924 1.756-3.35 0a1.724 1.724 0 00-2.573-1.066c-1.543.94-3.31-.826-2.37-2.37a1.724 1.724 0 00-1.065-2.572c-1.756-.426-1.756-2.924 0-3.35a1.724 1.724 0 001.066-2.573c-.94-1.543.826-3.31 2.37-2.37.996.608 2.296.07 2.572-1.065z"
                      />
                      <path
                        strokeLinecap="round"
                        strokeLinejoin="round"
                        strokeWidth={2}
                        d="M15 12a3 3 0 11-6 0 3 3 0 016 0z"
                      />
                    </svg>
                  </div>
                  <div>
                    <h2 className="text-xl font-bold">Preferences</h2>
                    <p className="text-base-content/70 text-sm">
                      Customize your experience
                    </p>
                  </div>
                </div>

                <div className="space-y-6">
                  <div className="form-control">
                    <label className="label">
                      <span className="label-text font-medium">Theme</span>
                    </label>
                    <ThemeSwitcher />
                  </div>

                  <div className="form-control">
                    <label className="label">
                      <span className="label-text font-medium">Timezone</span>
                      {isPreferencesPending && (
                        <span className="loading loading-spinner loading-sm"></span>
                      )}
                    </label>
                    <TimezonePicker
                      value={timezone}
                      onChange={setTimezone}
                      disabled={isPending || isPreferencesPending}
                    />
                    <label className="label">
                      <span className="label-text-alt text-base-content/60 text-wrap">
                        All dates and times will be displayed in your selected
                        timezone
                      </span>
                    </label>
                  </div>

                  <div className="form-control">
                    <label className="label cursor-pointer">
                      <div>
                        <span className="label-text font-medium">
                          Blur Adult Content
                        </span>
                        <p className="text-sm text-base-content/60">
                          Hide explicit content by default
                        </p>
                      </div>
                      <div className="flex items-center gap-2">
                        {isPreferencesPending && (
                          <span className="loading loading-spinner loading-sm"></span>
                        )}
                        <input
                          type="checkbox"
                          className="toggle toggle-accent"
                          checked={blurAdult}
                          onChange={(e) => setBlurAdult(e.target.checked)}
                          disabled={isPreferencesPending}
                        />
                      </div>
                    </label>
                  </div>

                  <div className="form-control">
                    <label className="label cursor-pointer">
                      <div>
                        <span className="label-text font-medium">
                          Hide Unmatched Logs Alert
                        </span>
                        <p className="text-sm text-base-content/60">
                          Don't show alerts about unmatched logs
                        </p>
                      </div>
                      <div className="flex items-center gap-2">
                        {isPreferencesPending && (
                          <span className="loading loading-spinner loading-sm"></span>
                        )}
                        <input
                          type="checkbox"
                          className="toggle toggle-accent"
                          checked={hideUnmatchedAlert}
                          onChange={(e) =>
                            setHideUnmatchedAlert(e.target.checked)
                          }
                          disabled={isPreferencesPending}
                        />
                      </div>
                    </label>
                  </div>

                  <div className="form-control">
                    <label className="label cursor-pointer">
                      <div>
                        <span className="label-text font-medium">
                          Hide Unmatched Logs Alert
                        </span>
                        <p className="text-sm text-base-content/60">
                          Don't show alerts about unmatched logs
                        </p>
                      </div>
                      <input
                        type="checkbox"
                        className="toggle toggle-accent"
                        checked={hideUnmatchedAlert}
                        onChange={(e) =>
                          setHideUnmatchedAlert(e.target.checked)
                        }
                      />
                    </label>
                  </div>
                </div>
              </div>
            </div>

            {/* Data Management */}
            <div className="card bg-base-100 shadow-xl border border-base-300/50">
              <div className="card-body">
                <div className="flex items-center gap-3 mb-6">
                  <div className="p-3 bg-info/10 rounded-lg">
                    <svg
                      xmlns="http://www.w3.org/2000/svg"
                      className="h-6 w-6 text-info"
                      fill="none"
                      viewBox="0 0 24 24"
                      stroke="currentColor"
                    >
                      <path
                        strokeLinecap="round"
                        strokeLinejoin="round"
                        strokeWidth={2}
                        d="M7 16a4 4 0 01-.88-7.903A5 5 0 1115.9 6L16 6a5 5 0 011 9.9M9 19l3 3m0 0l3-3m-3 3V10"
                      />
                    </svg>
                  </div>
                  <div>
                    <h2 className="text-xl font-bold">Data Management</h2>
                    <p className="text-base-content/70 text-sm">
                      Import, sync, and manage your data
                    </p>
                  </div>
                </div>

                <div className="space-y-6">
                  {/* Import CSV */}
                  <div>
                    <h3 className="font-semibold mb-3 text-base-content">
                      Import from CSV
                    </h3>
                    <form onSubmit={handleImportCSV} className="space-y-3">
                      <input
                        type="file"
                        id="csv"
                        className="file-input file-input-bordered file-input-info w-full"
                        accept=".csv"
                      />
                      <button
                        type="submit"
                        className="btn btn-info w-full"
                        disabled={isImportPending}
                      >
                        {isImportPending ? (
                          <>
                            <span className="loading loading-spinner loading-sm"></span>
                            Importing...
                          </>
                        ) : (
                          <>
                            <svg
                              xmlns="http://www.w3.org/2000/svg"
                              className="h-5 w-5"
                              fill="none"
                              viewBox="0 0 24 24"
                              stroke="currentColor"
                            >
                              <path
                                strokeLinecap="round"
                                strokeLinejoin="round"
                                strokeWidth={2}
                                d="M7 16a4 4 0 01-.88-7.903A5 5 0 1115.9 6L16 6a5 5 0 011 9.9M15 13l-3-3m0 0l-3 3m3-3v12"
                              />
                            </svg>
                            Import CSV
                          </>
                        )}
                      </button>
                    </form>
                  </div>

                  <div className="divider"></div>

                  {/* Sync Logs */}
                  <div>
                    <h3 className="font-semibold mb-3 text-base-content">
                      Sync External Data
                    </h3>
                    <form onSubmit={handleSyncLogs} className="space-y-3">
                      <p className="text-sm text-base-content/70">
                        Sync logs from IniestaBot in the Manabe Discord server.
                        Ensure your Discord ID is set for proper linking.
                      </p>
                      <button
                        type="submit"
                        className="btn btn-warning w-full"
                        disabled={isSyncPending}
                      >
                        {isSyncPending ? (
                          <>
                            <span className="loading loading-spinner loading-sm"></span>
                            Syncing...
                          </>
                        ) : (
                          <>
                            <svg
                              xmlns="http://www.w3.org/2000/svg"
                              className="h-5 w-5"
                              fill="none"
                              viewBox="0 0 24 24"
                              stroke="currentColor"
                            >
                              <path
                                strokeLinecap="round"
                                strokeLinejoin="round"
                                strokeWidth={2}
                                d="M4 4v5h.582m15.356 2A8.001 8.001 0 004.582 9m0 0H9m11 11v-5h-.581m0 0a8.003 8.003 0 01-15.357-2m15.357 2H15"
                              />
                            </svg>
                            Sync Logs
                          </>
                        )}
                      </button>
                    </form>
                  </div>
                </div>
              </div>
            </div>

            {/* Log Management */}
            <div className="card bg-base-100 shadow-xl border border-base-300/50">
              <div className="card-body">
                <div className="flex items-center gap-3 mb-6">
                  <div className="p-3 bg-warning/10 rounded-lg">
                    <svg
                      xmlns="http://www.w3.org/2000/svg"
                      className="h-6 w-6 text-warning"
                      fill="none"
                      viewBox="0 0 24 24"
                      stroke="currentColor"
                    >
                      <path
                        strokeLinecap="round"
                        strokeLinejoin="round"
                        strokeWidth={2}
                        d="M13.828 10.172a4 4 0 00-5.656 0l-4 4a4 4 0 105.656 5.656l1.102-1.101m-.758-4.899a4 4 0 005.656 0l4-4a4 4 0 00-5.656-5.656l-1.1 1.1"
                      />
                    </svg>
                  </div>
                  <div>
                    <h2 className="text-xl font-bold">Log Management</h2>
                    <p className="text-base-content/70 text-sm">
                      Match untracked logs with media
                    </p>
                  </div>
                </div>

                <div className="space-y-4">
                  <div className="alert alert-info">
                    <svg
                      xmlns="http://www.w3.org/2000/svg"
                      className="stroke-current shrink-0 h-6 w-6"
                      fill="none"
                      viewBox="0 0 24 24"
                    >
                      <path
                        strokeLinecap="round"
                        strokeLinejoin="round"
                        strokeWidth="2"
                        d="M13 16h-1v-4h-1m1-4h.01M21 12a9 9 0 11-18 0 9 9 0 0118 0z"
                      />
                    </svg>
                    <div>
                      <h3 className="font-bold">Match Media</h3>
                      <div className="text-xs">
                        Link your untracked logs to the correct anime, manga,
                        books, visual novels, videos, movies, or TV shows.
                      </div>
                    </div>
                  </div>

                  <button
                    className="btn btn-warning w-full"
                    onClick={() => navigate('/matchmedia')}
                  >
                    <svg
                      xmlns="http://www.w3.org/2000/svg"
                      className="h-5 w-5"
                      fill="none"
                      viewBox="0 0 24 24"
                      stroke="currentColor"
                    >
                      <path
                        strokeLinecap="round"
                        strokeLinejoin="round"
                        strokeWidth={2}
                        d="M13.828 10.172a4 4 0 00-5.656 0l-4 4a4 4 0 105.656 5.656l1.102-1.101m-.758-4.899a4 4 0 005.656 0l4-4a4 4 0 00-5.656-5.656l-1.1 1.1"
                      />
                    </svg>
                    Go to Match Media
                  </button>
                </div>
              </div>
            </div>

            {/* Danger Zone */}
            <div className="card bg-error/5 border border-error/20 shadow-xl">
              <div className="card-body">
                <div className="flex items-center gap-3 mb-4">
                  <div className="p-3 bg-error/10 rounded-lg">
                    <svg
                      xmlns="http://www.w3.org/2000/svg"
                      className="h-6 w-6 text-error"
                      fill="none"
                      viewBox="0 0 24 24"
                      stroke="currentColor"
                    >
                      <path
                        strokeLinecap="round"
                        strokeLinejoin="round"
                        strokeWidth={2}
                        d="M12 9v2m0 4h.01m-6.938 4h13.856c1.54 0 2.502-1.667 1.732-3L13.732 4c-.77-1.333-2.694-1.333-3.464 0L3.34 16c-.77 1.333.192 3 1.732 3z"
                      />
                    </svg>
                  </div>
                  <div>
                    <h2 className="text-xl font-bold text-error">
                      Danger Zone
                    </h2>
                    <p className="text-error/70 text-sm">
                      Irreversible actions
                    </p>
                  </div>
                </div>

                <div className="alert alert-error mb-4">
                  <svg
                    xmlns="http://www.w3.org/2000/svg"
                    className="stroke-current shrink-0 h-6 w-6"
                    fill="none"
                    viewBox="0 0 24 24"
                  >
                    <path
                      strokeLinecap="round"
                      strokeLinejoin="round"
                      strokeWidth="2"
                      d="M10 14l2-2m0 0l2-2m-2 2l-2-2m2 2l2 2m7-2a9 9 0 11-18 0 9 9 0 0118 0z"
                    />
                  </svg>
                  <div>
                    <h3 className="font-bold">Warning!</h3>
                    <div className="text-xs">
                      This action cannot be undone and will permanently delete
                      all your data.
                    </div>
                  </div>
                </div>

                <button
                  className="btn btn-error w-full"
                  onClick={() =>
                    (
                      document.getElementById(
                        'clear_data_modal'
                      ) as HTMLDialogElement
                    )?.showModal()
                  }
                >
                  <svg
                    xmlns="http://www.w3.org/2000/svg"
                    className="h-5 w-5"
                    fill="none"
                    viewBox="0 0 24 24"
                    stroke="currentColor"
                  >
                    <path
                      strokeLinecap="round"
                      strokeLinejoin="round"
                      strokeWidth={2}
                      d="M19 7l-.867 12.142A2 2 0 0116.138 21H7.862a2 2 0 01-1.995-1.858L5 7m5 4v6m4-6v6m1-10V4a1 1 0 00-1-1h-4a1 1 0 00-1 1v3M4 7h16"
                    />
                  </svg>
                  Clear All Data
                </button>
              </div>
            </div>
          </div>
        </div>
      </div>
    </div>
  );
}

export default SettingsScreen;<|MERGE_RESOLUTION|>--- conflicted
+++ resolved
@@ -1,8 +1,4 @@
-<<<<<<< HEAD
 import React, { useState, useRef, useEffect, useCallback } from 'react';
-=======
-import React, { useState, useRef } from 'react';
->>>>>>> 392dd9b1
 import { useNavigate } from 'react-router-dom';
 import {
   clearUserDataFn,
@@ -34,11 +30,8 @@
   const [hideUnmatchedAlert, setHideUnmatchedAlert] = useState(
     user?.settings?.hideUnmatchedLogsAlert || false
   );
-<<<<<<< HEAD
   const [timezone, setTimezone] = useState(user?.settings?.timezone || 'UTC');
   const [isInitialized, setIsInitialized] = useState(false);
-=======
->>>>>>> 392dd9b1
 
   const [avatarSrc, setAvatarSrc] = useState<string>('');
   const [bannerSrc, setBannerSrc] = useState<string>('');
@@ -309,14 +302,9 @@
 
     // Always append discordId (even if empty to allow clearing)
     formData.append('discordId', discordId);
-<<<<<<< HEAD
 
     // Note: Preferences (blurAdultContent, hideUnmatchedLogsAlert, timezone)
     // are now auto-saved and don't need to be included in manual updates
-=======
-    formData.append('blurAdultContent', blurAdult.toString());
-    formData.append('hideUnmatchedLogsAlert', hideUnmatchedAlert.toString());
->>>>>>> 392dd9b1
 
     // Use cropped files if available, otherwise fall back to original files
     if (croppedAvatarFile) {
